import atexit
import os
from collections import defaultdict
from enum import Enum
from functools import partial
from unittest.mock import patch

import torch
from torch.testing._internal.common_device_type import OpDTypes
from torch.testing._internal.common_device_type import instantiate_device_type_tests
from torch.testing._internal.common_device_type import onlyNativeDeviceTypes
from torch.testing._internal.common_device_type import ops
from torch.testing._internal.common_methods_invocations import op_db
from torch.testing._internal.common_utils import TestCase
from torch.testing._internal.common_utils import dtype_abbrs
from torch.testing._internal.common_utils import run_tests
from torch.testing._internal.common_utils import skipCUDAMemoryLeakCheckIf
from torch.testing._internal.common_utils import suppress_warnings

import torchdynamo

from .test_torchinductor import check_model
from .test_torchinductor import check_model_cuda

bf16 = torch.bfloat16  # not tested
f64 = torch.float64
f32 = torch.float32
f16 = torch.float16
i8 = torch.int8  # not tested
i16 = torch.int16  # not tested
i32 = torch.int32
i64 = torch.int64
b8 = torch.bool
u8 = torch.uint8  # not tested

_ops = partial(
    ops, dtypes=OpDTypes.supported, allowed_dtypes=[f16, f32, f64, i32, i64, b8]
)

# Success forces pass; failure forces fail; skip unconditionally skips testing
TestExpect = Enum("TestExpect", ("SUCCESS", "XFAILURE", "SKIP"))

COLLECT_EXPECT = os.getenv("PYTORCH_COLLECT_EXPECT", "0") == "1"
FAIL_ON_SUCCESS = os.getenv("PYTORCH_FAIL_ON_SUCCESS", "1") == "1"
ALL_SAMPLES = os.getenv("PYTORCH_ALL_SAMPLES", "0") == "1"
START = os.getenv("PYTORCH_TEST_RANGE_START", None)
END = os.getenv("PYTORCH_TEST_RANGE_END", None)

if START is not None or END is not None:
    assert END is not None
    assert START is not None
    START = int(START)
    END = int(END)
    assert START < END
else:
    START = 0
    END = len(op_db)

seen_succeeded = defaultdict(dict)
seen_failed = defaultdict(dict)
failed_reasons = defaultdict(set)


def print_seen():
    expected_failures = defaultdict(list)

    def fmt_dtypes(dtypes):
        r = ", ".join(sorted(dtype_abbrs[d] for d in dtypes))
        return "{" + r + "}"

    def process(device_type):
        for op, failed_dtypes in seen_failed[device_type].items():
            succeeded_dtypes = seen_succeeded.get(op, set())
            expected_failures_dtypes = failed_dtypes - succeeded_dtypes

            reasons = ""
            if failed_reasons[op]:
                reasons = "  # " + ", ".join(sorted(failed_reasons[op]))
            if expected_failures_dtypes:
                expected_failures[device_type].append(
                    f'   "{op}": {fmt_dtypes(expected_failures_dtypes)},{reasons}'
                )

        expected_failures[device_type].sort()
        nl = "\n"
        print(
            f"""
inductor_expected_failures_single_sample[\"{device_type}\"] = {{
{nl.join(expected_failures[device_type])}
}}
"""
        )

    process("cpu")
    process("cuda")


if COLLECT_EXPECT:
    atexit.register(print_seen)

inductor_skips = defaultdict(dict)

inductor_skips["cpu"] = {
    # the return value of empty is undefined
    "empty": {b8, f16, f32, f64, i32, i64},
    "empty_like": {b8, f16, f32, f64, i32, i64},
    "new_empty": {b8, f16, f32, f64, i32, i64},
    "new_empty_strided": {b8, f16, f32, f64, i32, i64},
    "linalg.ldl_solve": {b8, f16, f32, f64, i32, i64},  # segfault
    "linalg.lu_solve": {b8, f16, f32, f64, i32, i64},  # segfault
    "lu_solve": {b8, f16, f32, f64, i32, i64},  # segfault
    "lu_unpack": {b8, f16, f32, f64, i32, i64},  # segfault
    "__rdiv__": {b8, f16, f32, f64, i32, i64},  # flaky
}

inductor_skips["cuda"] = {
    # flaky
    "__rdiv__": {b8, f16, f32, f64, i32, i64},
    "mvlgamma.mvlgamma_p_1": {f16, f32, f64, i32, i64},
    "mvlgamma.mvlgamma_p_3": {f16, f32, f64, i32, i64},
    "mvlgamma.mvlgamma_p_5": {f16, f32, f64, i32, i64},
    "masked.prod": {f16, f32, f64},
    "empty_like": {b8, f16, f32, f64, i32, i64},
    "empty": {b8, f16, f32, f64, i32, i64},
    "linalg.vander": {f32, f64},
    "sparse.sampled_addmm": {f32, f64},
    # Call parameter type does not match function signature!
    "masked.logsumexp": {f64},
    "cos": {f64},
    "erf": {f64},
    "exp": {f64},
    "logsumexp": {f64},
    "lu_unpack": {f32, f64},  # RuntimeError: CUDA error
    "nn.functional.binary_cross_entropy": {f64},
    "nn.functional.binary_cross_entropy_with_logits": {f64},
    "nn.functional.cross_entropy": {f64},
    "nn.functional.elu": {f64},
    "nn.functional.gelu": {f64},
    "nn.functional.glu": {f64},
    "nn.functional.poisson_nll_loss": {f64},
    "nn.functional.selu": {f64},
    "nn.functional.silu": {f64},
    "nn.functional.tanhshrink": {f64},
    "nn.functional.pixel_shuffle": {b8, f16, f32, f64, i32, i64},
    "nn.functional.pixel_unshuffle": {b8, f16, f32, f64, i32, i64},
    "nn.functional.softmin": {f64},  # segfault
    "nn.functional.softmin.with_dtype": {b8, f16, f32, f64, i32, i64},
    "sigmoid": {f64},
    "sin": {f64},
    "special.log_ndtr": {f64},
    "special.ndtr": {f64},
    "tanh": {f64},
    "masked.log_softmax": {f64},  # segfault
    "masked.softmax": {f64},  # segfault
    "masked.softmin": {f64},  # segfault
    "scatter_add": {b8, f16, f32, f64, i32, i64},  # segfault
    "scatter_reduce.amax": {f16, f32, f64, i32, i64},  # segfault
    "scatter_reduce.amin": {f16, f32, f64, i32, i64},  # segfault
    "scatter_reduce.mean": {f16, f32, f64, i32, i64},  # segfault
    "scatter_reduce.prod": {f16, f32, f64, i32, i64},  # segfault
    "scatter_reduce.sum": {b8, i64},  # segfault
    "softmax": {f64},  # segfault
    "softmax.with_dtype": {b8, f16, f32, f64, i32, i64},  # segfault
    "nn.functional.kl_div": {f64},  # segfault
    "log_softmax": {f64},  # segfault
    "log_softmax.dtype": {b8, f16, f32, f64, i32, i64},  # segfault
    # Jiterator kernel is not expected to work with inductor
    "jiterator_2inputs_2outputs": {b8, f16, f32, f64, i32, i64},
    "jiterator_4inputs_with_extra_args": {b8, f16, f32, f64, i32, i64},
    "jiterator_binary": {b8, f16, f32, f64, i32, i64},
    "jiterator_binary_return_by_ref": {b8, f16, f32, f64, i32, i64},
    "jiterator_unary": {b8, f16, f32, f64, i32, i64},
    # failed since moving PyTorch pin https://github.com/pytorch/torchdynamo/pull/1453
    "dsplit": {f16, f32, f64},
    "hsplit": {f16, f32, f64},
}


inductor_expected_failures_single_sample = defaultdict(dict)

inductor_expected_failures_single_sample["cpu"] = {
    "H": {b8, f16, f32, f64, i32, i64},
    "T": {b8, f16, f32, f64, i32, i64},
    "mH": {b8, f16, f32, f64, i32, i64},
    "mT": {b8, f16, f32, f64, i32, i64},
    "__getitem__": {b8, f16, f32, f64, i32, i64},
    "addr": {f16},
    "allclose": {f16, f32, f64},
    "angle": {f16, f32, f64},
    "argwhere": {b8, f16, f32, f64, i32, i64},
    "bernoulli": {f32, f64},
    "bincount": {i32, i64},
    "chalf": {b8, f16, f32, f64, i32, i64},
    "cholesky": {f32, f64},
    "combinations": {b8, f16, f32, f64, i32, i64},
    "complex": {f16, f32, f64},
    "constant_pad_nd": {f16, f32, f64},
    "copysign": {f16},
    "corrcoef": {f32, f64, i32, i64},
    "cov": {f32, f64, i32, i64},
    "equal": {b8, f16, f32, f64, i32, i64},
    "erf": {b8, f64},
    "fft.fft": {f32, f64},
    "fft.fft2": {b8, f32, f64, i32, i64},
    "fft.fftn": {b8, f32, f64, i32, i64},
    "fft.hfft": {b8, f32, f64, i32, i64},
    "fft.hfft2": {b8, f32, f64, i32, i64},
    "fft.hfftn": {b8, f32, f64, i32, i64},
    "fft.ifft": {b8, f16, f32, f64, i32, i64},
    "fft.ifft2": {b8, f32, f64, i32, i64},
    "fft.ifftn": {b8, f32, f64, i32, i64},
    "fft.ihfft": {b8, f16, f32, f64, i32, i64},
    "fft.ihfft2": {f32, f64},
    "fft.ihfftn": {f32, f64},
    "fft.irfft": {b8, f32, f64, i32, i64},
    "fft.irfft2": {b8, f32, f64, i32, i64},
    "fft.irfftn": {b8, f32, f64, i32, i64},
    "fft.rfft": {f32, f64},
    "fft.rfft2": {f32, f64},
    "fft.rfftn": {f32, f64},
    "index_add": {b8, f16, f32, f64, i32, i64},
    "index_copy": {f16, f32, f64},
    "index_reduce": {f16, f32, f64},
    "inner": {f32, f64, i32, i64},
    "istft": {f32, f64},
    "linalg.cholesky": {f32, f64},
    "linalg.cholesky_ex": {f32, f64},
    "linalg.eig": {f32, f64},
    "linalg.eigh": {f32, f64},
    "linalg.eigvals": {f32, f64},
    "linalg.eigvalsh": {f32, f64},
    "linalg.ldl_factor": {f32, f64},
    "linalg.lstsq": {f32, f64},
    "linalg.lstsq.grad_oriented": {f32, f64},
    "linalg.matrix_rank": {f32, f64},
    "linalg.matrix_rank.hermitian": {f32, f64},
    "linalg.svd": {f32, f64},
    "logdet": {f32, f64},
    "logsumexp": {b8, f32, f64, i32, i64},
    "masked.norm": {f16},
    "masked_fill": {f16},
    "masked_scatter": {f16, f32, f64},
    "masked_select": {b8, f16, f32, f64, i32, i64},
    "max.reduction_no_dim": {f16},
    "max.reduction_with_dim": {b8, f16},
    "min.reduction_no_dim": {f16},
    "min.reduction_with_dim": {b8, f16},
    "multinomial": {f32, f64},
    "mvlgamma.mvlgamma_p_1": {f32, f64},
    "mvlgamma.mvlgamma_p_3": {f32, f64},
    "mvlgamma.mvlgamma_p_5": {f32, f64},
    "nan_to_num": {f16},
    "nanquantile": {f32, f64},
    "nn.functional._scaled_dot_product_attention": {f32, f64},
    "nn.functional.avg_pool1d": {i64},
    "nn.functional.avg_pool2d": {i64},
    "nn.functional.adaptive_avg_pool2d": {f16},
    "nn.functional.ctc_loss": {f32, f64},
    "nn.functional.dropout": {f32, f64},
    "nn.functional.dropout2d": {f32, f64},
    "nn.functional.dropout3d": {f32, f64},
    "nn.functional.feature_alpha_dropout.with_train": {f32, f64},
    "nn.functional.feature_alpha_dropout.without_train": {b8, f16, f32, f64, i32, i64},
    "nn.functional.fractional_max_pool2d": {f32, f64},
    "nn.functional.fractional_max_pool3d": {f32, f64},
    "nn.functional.gaussian_nll_loss": {f32, f64},
    "nn.functional.gelu": {f64},
    "nn.functional.huber_loss": {f16, f32, f64},
    "nn.functional.local_response_norm": {i64},
    "nn.functional.one_hot": {i64},
    "nn.functional.pairwise_distance": {f16},
    "nn.functional.rrelu": {f32, f64},
    "nn.functional.triplet_margin_with_distance_loss": {f32, f64, i32, i64},
    "nonzero": {b8, f16, f32, f64, i32, i64},
    "normal": {f16, f32, f64},
    "normal.number_mean": {f16, f32, f64},
    "pca_lowrank": {f32, f64},
    "pinverse": {f32, f64},
    "polar": {f32, f64},
    "quantile": {f32, f64},
    "rand_like": {f16, f32, f64},
    "randint_like": {f16, f32, f64, i32, i64},
    "randn": {f16, f32, f64},
    "randn_like": {f16, f32, f64},
    "repeat_interleave": {b8, f16, f32, f64, i32, i64},
    "scatter_add": {f16},
    "scatter_reduce.amax": {b8, f16, f32, f64, i32, i64},
    "scatter_reduce.amin": {b8, f16, f32, f64, i32, i64},
    "scatter_reduce.mean": {f16, f32, f64, i32, i64},
    "scatter_reduce.prod": {b8, f16, f32, f64, i32, i64},
    "scatter_reduce.sum": {f16},
    "segment_reduce.lengths": {f16, f32, f64},
    "segment_reduce.offsets": {f16, f32, f64},
    "sgn": {f16, f32, f64},
    "sparse.sampled_addmm": {f32, f64},
    "stft": {f32, f64},
    "svd": {f32, f64},
    "svd_lowrank": {f32, f64},
    "tensor_split": {b8, f16, f32, f64, i32, i64},
    "tensordot": {f32, f64, i32, i64},
    "to": {b8, f16, f32, f64, i32, i64},
    "to_sparse": {f32, f64},
    "tril": {f16},
    "triu": {f16},
    "uniform": {f16, f32, f64},
    "unique": {b8, f32, f64, i32, i64},
    "unique_consecutive": {b8, f32, f64, i32, i64},
    "var": {f16},
    "var_mean": {f16},
    "view_as_complex": {f16, f32, f64},
}


inductor_expected_failures_single_sample["cuda"] = {
    "H": {b8, f16, f32, f64, i32, i64},
    "T": {b8, f16, f32, f64, i32, i64},
    "__getitem__": {b8, f16, f32, f64, i32, i64},
<<<<<<< HEAD
    "addmm": {f16, f32, f64},
=======
    "addbmm": {f16},
    "addr": {f16},
>>>>>>> 414f2c53
    "allclose": {f16, f32, f64},
    "angle": {f32, f64},
    "argwhere": {b8, f16, f32, f64, i32, i64},
    "baddbmm": {f16},
    "bernoulli": {f16, f32, f64},
    "bincount": {i32, i64},
    "chalf": {b8, f16, f32, f64, i32, i64},
    "cholesky": {f32, f64},
    "combinations": {b8, f16, f32, f64, i32, i64},
    "complex": {f16, f32, f64},
    "corrcoef": {f16, f32, f64, i32, i64},
    "cov": {f16, f32, f64, i32, i64},
    "equal": {b8, f16, f32, f64, i32, i64},
    "erf": {b8},
    "fft.fft": {f16, f32, f64},
    "fft.fft2": {b8, f16, f32, f64, i32, i64},
    "fft.fftn": {b8, f16, f32, f64, i32, i64},
    "fft.hfft": {b8, f16, f32, f64, i32, i64},
    "fft.hfft2": {b8, f16, f32, f64, i32, i64},
    "fft.hfftn": {b8, f16, f32, f64, i32, i64},
    "fft.ifft": {b8, f16, f32, f64, i32, i64},
    "fft.ifft2": {b8, f16, f32, f64, i32, i64},
    "fft.ifftn": {b8, f16, f32, f64, i32, i64},
    "fft.ihfft": {b8, f16, f32, f64, i32, i64},
    "fft.ihfft2": {f16, f32, f64},
    "fft.ihfftn": {f16, f32, f64},
    "fft.irfft": {b8, f16, f32, f64, i32, i64},
    "fft.irfft2": {b8, f16, f32, f64, i32, i64},
    "fft.irfftn": {b8, f16, f32, f64, i32, i64},
    "fft.rfft": {f16, f32, f64},
    "fft.rfft2": {f16, f32, f64},
    "fft.rfftn": {f16, f32, f64},
    "index_add": {b8, f16, f32, f64, i32, i64},
    "index_copy": {f16, f32, f64},
    "index_reduce": {f16, f32, f64},
    "inner": {f16, f32, f64},
    "istft": {f32, f64},
    "linalg.cholesky": {f32, f64},
    "linalg.cholesky_ex": {f32, f64},
    "linalg.eig": {f32, f64},
    "linalg.eigh": {f32, f64},
    "linalg.eigvals": {f32, f64},
    "linalg.eigvalsh": {f32, f64},
    "linalg.ldl_factor": {f32, f64},
    "linalg.lstsq": {f32, f64},
    "linalg.lstsq.grad_oriented": {f32, f64},
    "linalg.matrix_rank": {f32, f64},
    "linalg.matrix_rank.hermitian": {f32, f64},
    "linalg.pinv.hermitian": {f32, f64},
    "linalg.svd": {f32, f64},
    "logsumexp": {b8, f16, f32, i32, i64},
    "mH": {b8, f16, f32, f64, i32, i64},
    "mT": {b8, f16, f32, f64, i32, i64},
    "masked.argmax": {f16, f32, f64, i32},
    "masked.argmin": {f16, f32, f64, i32},
    "masked_scatter": {f16, f32, f64},
    "masked_select": {b8, f16, f32, f64, i32, i64},
    "max.reduction_with_dim": {b8, i32, i64},
    "min.reduction_with_dim": {b8, i32, i64},
    "multinomial": {f16, f32, f64},
    "new_empty": {b8, f16, f32, f64, i32, i64},
    "new_empty_strided": {b8, f16, f32, f64, i32, i64},
    "nn.functional._scaled_dot_product_attention": {f16, f32, f64},
    "nn.functional.conv_transpose3d": {f16},
    "nn.functional.ctc_loss": {f32, f64},
    "nn.functional.dropout": {f16, f32, f64},
    "nn.functional.dropout2d": {f16, f32, f64},
    "nn.functional.dropout3d": {f16, f32, f64},
    "nn.functional.grid_sample": {f16},
    "nn.functional.feature_alpha_dropout.with_train": {f16, f32, f64},
    "nn.functional.feature_alpha_dropout.without_train": {b8, f16, f32, f64, i32, i64},
    "nn.functional.fractional_max_pool2d": {f16, f32, f64},
    "nn.functional.fractional_max_pool3d": {f16, f32, f64},
    "nn.functional.gaussian_nll_loss": {f16, f32, f64},
    "nn.functional.huber_loss": {f16, f32, f64},
    "nn.functional.one_hot": {i64},
    "nn.functional.rrelu": {f16, f32, f64},
    "nn.functional.triplet_margin_loss": {f16},
    "nn.functional.triplet_margin_with_distance_loss": {f16, f32, f64, i32, i64},
    "nonzero": {b8, f16, f32, f64, i32, i64},
    "normal": {f16, f32, f64},
    "normal.number_mean": {f16, f32, f64},
    "pca_lowrank": {f32, f64},
    "pinverse": {f32, f64},
    "polar": {f32, f64},
    "pow": {i32, i64},
    "rand_like": {f16, f32, f64},
    "randint_like": {f16, f32, f64, i32, i64},
    "randn": {f16, f32, f64},
    "randn_like": {f16, f32, f64},
    "repeat_interleave": {b8, f16, f32, f64, i32, i64},
    "round.decimals_3": {f16},
    "segment_reduce.lengths": {f16, f32, f64},
    "segment_reduce.offsets": {f16, f32, f64},
    "sgn": {f16, f32, f64},
    "stft": {f32, f64},
    "svd": {f32, f64},
    "svd_lowrank": {f32, f64},
    "tensor_split": {b8, f16, f32, f64, i32, i64},
    "tensordot": {f16, f32, f64},
    "to": {b8, f16, f32, f64, i32, i64},
    "to_sparse": {f16, f32, f64},
    "uniform": {f16, f32, f64},
    "unique": {b8, f16, f32, f64, i32, i64},
    "unique_consecutive": {b8, f16, f32, f64, i32, i64},
    "view_as_complex": {f16, f32, f64},
}

inductor_should_fail_with_exception = defaultdict(dict)

inductor_should_fail_with_exception["cpu"] = {}


inductor_should_fail_with_exception["cuda"] = {
    "__rpow__": {
        i32: "Pow input must be floating point.",
        i64: "Pow input must be floating point.",
    }
}


class TestInductorOpInfo(TestCase):
    check_model = check_model
    check_model_cuda = check_model_cuda

    @onlyNativeDeviceTypes
    @suppress_warnings
    @skipCUDAMemoryLeakCheckIf(
        True
    )  # inductor kernels failing this test intermittently
    @_ops(op_db[START:END])
    @patch("torchdynamo.config.raise_on_unsafe_aot_autograd", True)
    def test_comprehensive(self, device, dtype, op):
        torchdynamo.reset()
        with torch.no_grad():
            torch.cuda.empty_cache()
        op_name = op.name
        if op.variant_test_name:
            op_name += f".{op.variant_test_name}"

        device_type = torch.device(device).type

        assert device_type in ("cuda", "cpu")

        # with open("test_output.txt", "a") as f:
        #     print(f"CONSIDERING OP {op_name} on {device_type} with {dtype} |
        # {inductor_skips[device_type].get(op_name, set())}", flush=True, file=f)
        #     print(f"CONSIDERING OP {op_name} on {device_type} with {dtype} |
        # {inductor_skips[device_type].get(op_name, set())}", flush=True)
        if dtype in inductor_skips[device_type].get(op_name, set()):
            test_expect = TestExpect.SKIP
            # with open("test_output.txt", "a") as f:
            #     print(f"SKIPPING OP {op_name} on {device_type}", flush=True, file=f)
            #     print(f"SKIPPING OP {op_name} on {device_type}", flush=True)
            self.skipTest(f"{op_name} in {dtype} not supported")
        elif dtype in inductor_expected_failures_single_sample[device_type].get(
            op_name, set()
        ):
            test_expect = TestExpect.XFAILURE
        else:
            test_expect = TestExpect.SUCCESS

        func = op.get_op()

        def fn(*args, **kwargs):
            return func(*args, **kwargs)

        requires_grad = (
            op.supports_autograd
            and dtype in op.supported_backward_dtypes(device_type)
            # TODO: OpInfo really ought to error out for this case, but it's
            # not exercised in test_ops_gradients atm.  The problem is not
            # complex32 per-se (which is supported by data movement only ops)
            # but that when we do backwards we expect other ops like add to work
            and not dtype == torch.complex32
        )
        samples = op.sample_inputs(device, dtype, requires_grad=requires_grad)

        if not ALL_SAMPLES:
            if isinstance(samples, (list, tuple)):
                samples = [samples[0]]
            else:
                samples = [next(samples)]

        for sample_input in samples:
            args = [sample_input.input] + list(sample_input.args)
            kwargs = sample_input.kwargs

            try:
                # with open("test_output.txt", "a") as f:
                #     print(f"RUNNING OP {op_name} on {device_type} with {dtype}", flush=True, file=f)
                #     print(f"RUNNING OP {op_name} on {device_type} with {dtype}", flush=True)
                if device_type == "cuda":
                    # opinfo test case have already place the input on the correct device
                    # so we don't need do additional copy by setting copy_to_cuda=False
                    self.check_model_cuda(
                        fn,
                        args,
                        kwargs,
                        check_lowp=False,
                        nopython=True,
                        copy_to_cuda=False,
                        reference_in_float=False,
                    )
                elif device_type == "cpu":
                    self.check_model(fn, args, kwargs, check_lowp=False, nopython=True)

            except Exception as e:

                if test_expect is TestExpect.XFAILURE:
                    return

                seen_failed[device_type].setdefault(op_name, set()).add(dtype)

                if COLLECT_EXPECT:
                    return

                known_failure = False
                if dtype in inductor_should_fail_with_exception[device_type].get(
                    op_name, set()
                ):
                    failure = inductor_should_fail_with_exception[device_type][op_name][
                        dtype
                    ]
                    if failure in str(e):
                        known_failure = True

                if not known_failure:
                    raise e
            else:
                # with open("test_output.txt", "a") as f:
                #     print(f"SUCCEEDED OP {op_name} on {device_type} with {dtype}", flush=True, file=f)
                seen_succeeded[device_type].setdefault(op_name, set()).add(dtype)

            if test_expect is TestExpect.XFAILURE and not COLLECT_EXPECT:
                if FAIL_ON_SUCCESS:
                    raise RuntimeError(
                        f"unexpected success {op_name}, {dtype}, {device_type}"
                    )


instantiate_device_type_tests(TestInductorOpInfo, globals())

if __name__ == "__main__":
    torchdynamo.config.raise_on_assertion_error = True
    run_tests()<|MERGE_RESOLUTION|>--- conflicted
+++ resolved
@@ -315,12 +315,6 @@
     "H": {b8, f16, f32, f64, i32, i64},
     "T": {b8, f16, f32, f64, i32, i64},
     "__getitem__": {b8, f16, f32, f64, i32, i64},
-<<<<<<< HEAD
-    "addmm": {f16, f32, f64},
-=======
-    "addbmm": {f16},
-    "addr": {f16},
->>>>>>> 414f2c53
     "allclose": {f16, f32, f64},
     "angle": {f32, f64},
     "argwhere": {b8, f16, f32, f64, i32, i64},
