--- conflicted
+++ resolved
@@ -155,10 +155,6 @@
         if config.log_file_name is not None:
             log_file = logging.FileHandler(config.log_file_name)
             log_file.setLevel(config.log_level)
-<<<<<<< HEAD
-            logger = logging.getLogger("torchdynamo")
-=======
->>>>>>> 8be5842e
             td_logger.addHandler(log_file)
             ti_logger.addHandler(log_file)
 
