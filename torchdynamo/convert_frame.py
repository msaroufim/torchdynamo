--- conflicted
+++ resolved
@@ -316,15 +316,10 @@
                 print()
             assert output.guards is not None
             CleanupManager.instance[code] = output.cleanups
-<<<<<<< HEAD
-
-            return GuardedCode(code, output.guards, frame.f_locals, frame.f_globals)
-=======
             check_fn = CheckFunctionManager(
                 output.guards, frame.f_locals, frame.f_globals
             )
             return GuardedCode(code, check_fn.check_fn)
->>>>>>> 8bc2532f
         except (Unsupported, TorchRuntimeError, BackendCompilerFailed):
             if config.debug or config.trace or config.print_internal_exceptions:
                 debug_print("WONT CONVERT")
