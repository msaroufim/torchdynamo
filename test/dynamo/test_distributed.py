--- conflicted
+++ resolved
@@ -181,7 +181,7 @@
         opt_outputs.sum().backward()
         self.assertTrue(same(correct_outputs, opt_outputs))
 
-<<<<<<< HEAD
+
     @pytest.mark.skipif(
         not hasattr(DDP, "_get_active_ddp_module"),
         reason="requires pytorch landing in parallel",
@@ -239,7 +239,8 @@
         opt_outputs = opt_fn(inputs)
         self.assertTrue(same(correct_outputs, opt_outputs))
         self.assertEqual(check_splits_compiler.compiler_called, 3)
-=======
+
+
     def test_empty_graph(self):
         def fn():
             get_world_size = torch.distributed.distributed_c10d.get_world_size()
@@ -252,4 +253,3 @@
         except Exception:
             pass
         self.assertEqual(res, 1)
->>>>>>> dc16a9e8
