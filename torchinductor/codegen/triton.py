--- conflicted
+++ resolved
@@ -294,7 +294,6 @@
         iter_vars = self.iter_range_tree.var_list
         reduction_vars = self.reduction_range_tree.var_list
 
-        index = V.graph.sizevars.simplify(index)
         offset = index.subs({v: 0 for v in chain(iter_vars, reduction_vars)})
         base_part = index.subs({v: 0 for v in reduction_vars}) - offset
         reduction_part = index.subs({v: 0 for v in iter_vars}) - offset
@@ -303,10 +302,6 @@
             offset,
             base_part,
             reduction_part,
-<<<<<<< HEAD
-            {**self.iter_range_tree.var_ranges, **self.reduction_range_tree.var_ranges},
-=======
->>>>>>> eb72e149
         )
 
         offset = self.rename_indexing(offset)
