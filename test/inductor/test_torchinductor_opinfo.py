--- conflicted
+++ resolved
@@ -135,13 +135,9 @@
     "nn.functional.poisson_nll_loss": {f64},
     "nn.functional.selu": {f64},
     "nn.functional.silu": {f64},
-<<<<<<< HEAD
     "nn.functional.tanhshrink": {f64},
     "nn.functional._scaled_dot_product_attention": {f64},
     "nn.functional.softmin.with_dtype": {b8, f16, f32, f64, i32, i64},
-=======
-    "nn.functional.tanhshrink": {f16, f64},
->>>>>>> 2f130c7a
     "nn.functional.pixel_shuffle": {b8, f16, f32, f64, i32, i64},
     "nn.functional.pixel_unshuffle": {b8, f16, f32, f64, i32, i64},
     "nn.functional.softmin": {f64},  # segfault
