--- conflicted
+++ resolved
@@ -20,21 +20,8 @@
 
 import torch
 
-<<<<<<< HEAD
-import torchdynamo.side_effects
-import torchdynamo.variables.base
-from torchdynamo import config
-from torchdynamo.source import AttrSource
-from torchdynamo.source import GetItemSource
-from torchdynamo.source import GlobalSource
-from torchdynamo.source import GlobalWeakRefSource
-from torchdynamo.source import LocalSource
-from torchdynamo.variables.builder import VariableBuilder
-
 from . import allowed_functions
-=======
 from . import config
->>>>>>> 4ecb95dc
 from . import exc
 from . import side_effects
 from . import skipfiles
