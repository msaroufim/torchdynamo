import functools
import itertools
import logging
import operator
from collections.abc import Iterable
from typing import List
from typing import Optional
from typing import Tuple

import sympy
import torch
import torch.fx
from torch._prims_common import ELEMENTWISE_TYPE_PROMOTION_KIND
from torch._prims_common import Number
from torch._prims_common import elementwise_dtypes
from torch._prims_common import is_boolean_dtype
from torch._prims_common import is_integer_dtype

from . import config
from . import ir
from . import overrides
from .decomposition import decompositions
from .decomposition import get_decompositions
from .ir import ExpandView
from .ir import IndexingConstant
from .ir import IndexingDiv
from .ir import PermuteView
from .ir import Pointwise
from .ir import Reduction
from .ir import SqueezeView
from .ir import TensorBox
from .ir import View
from .utils import ceildiv
from .utils import has_torchvision_roi_align
from .utils import sympy_product
from .virtualized import V
from .virtualized import ops

log = logging.getLogger(__name__)
lowerings = {}
fallbacks = set()
aten = torch.ops.aten
prims = torch.ops.prims
needs_realized_inputs = set()


def add_needs_realized_inputs(fn):
    if isinstance(fn, (list, tuple, set)):
        return [add_needs_realized_inputs(x) for x in fn]
    needs_realized_inputs.add(fn)
    if isinstance(fn, torch._ops.OpOverloadPacket):
        for overload in fn.overloads():
            needs_realized_inputs.add(getattr(fn, overload))


add_needs_realized_inputs(
    [
        aten.as_strided,
        aten.avg_pool2d,
        aten.avg_pool2d_backward,
        aten.bmm,
        aten.convolution,
        aten.convolution_backward,
        aten.max_pool2d_with_indices,
        aten.max_pool2d_with_indices_backward,
        aten.mm,
        aten.upsample_bilinear2d,
        aten.upsample_nearest2d,
        aten.upsample_bicubic2d,
    ]
)

# TODO(jansel): ezyang says we won't need this in the future, try removing it
# based on https://github.com/pytorch/pytorch/blob/9e3eb329df8f701/c10/core/ScalarType.h#L28
DTYPE_ID_LOOKUP = {
    0: torch.uint8,
    1: torch.int8,
    2: torch.int16,
    3: torch.int32,
    4: torch.int64,
    5: torch.float16,
    6: torch.float32,
    7: torch.float64,
    8: torch.complex32,
    9: torch.complex64,
    10: torch.complex32,
    11: torch.bool,
    15: torch.bfloat16,
    # TODO(jansel): add quantized types?
    #  _(c10::qint8, QInt8) /* 12 */
    # _(c10::quint8, QUInt8) /* 13 */
    # _(c10::qint32, QInt32) /* 14 */
    # _(c10::quint4x2, QUInt4x2) /* 16 */
    # _(c10::quint2x4, QUInt2x4) /* 17 */
}


def decode_dtype(dtype: int):
    if not isinstance(dtype, int):
        return dtype
    assert dtype in DTYPE_ID_LOOKUP, f"id {dtype} missing from DTYPE_ID_LOOKUP"
    dtype = DTYPE_ID_LOOKUP[dtype]
    return dtype


def is_integer_type(x):
    if isinstance(x, TensorBox):
        return is_integer_dtype(x.get_dtype()) or is_boolean_dtype(x.get_dtype())
    else:
        return isinstance(x, int)


def is_boolean_type(x):
    if isinstance(x, TensorBox):
        return is_boolean_dtype(x.get_dtype())
    else:
        return isinstance(x, bool)


def decode_device(device):
    if device is None:
        return torch.tensor(0.0).device  # default device
    if isinstance(device, str):
        device = torch.device(device)
    if device.type == "cuda" and device.index is None:
        return torch.device("cuda", index=torch.cuda.current_device())
    return device


def get_promoted_dtype(*args, type_promotion_kind: ELEMENTWISE_TYPE_PROMOTION_KIND):
    def construct_input(inp):
        if isinstance(inp, Number):
            return inp
        else:
            assert hasattr(inp, "get_dtype")
            dim = len(inp.get_size())
            # construct a tmp tensor to feed into torch.result_type
            return torch.zeros([1] * dim, dtype=inp.get_dtype())

    inps = [construct_input(arg) for arg in args]
    _, dtype = elementwise_dtypes(*inps, type_promotion_kind=type_promotion_kind)
    return dtype


def _register_lowering(
    aten_fn, decomp_fn, broadcast, type_promotion_kind, convert_input_to_bool
):
    """
    Add a lowering to lowerings dict

    Arguments:
        aten_fn: torch.ops.aten.* fn we are lowering
        decomp_fn: alternate implementation on our IR
        broadcast: True to apply broadcasting to tensor inputs
        type_promotion_kind: kind of type promotion applied to tensor inputs, `None` means no type promotion
        convert_input_to_bool: some logical ops require inputs are converted to bool
    """

    @functools.wraps(decomp_fn)
    def wrapped(*args, **kwargs):
        args = list(args)
        # Only look at args that are Tensors
        indices = [i for i, x in enumerate(args) if isinstance(x, TensorBox)]
        # kwargs tensors not supported yet
        assert not any(isinstance(x, TensorBox) for x in kwargs.values())

        if (type_promotion_kind or convert_input_to_bool) and indices:
            if convert_input_to_bool:
                dtype = torch.bool
            else:
                # FIXME that's a crude approximation for promoting args
                promoting_args = [
                    a for a in args if isinstance(a, Number) or hasattr(a, "get_dtype")
                ]
                dtype = get_promoted_dtype(
                    *promoting_args, type_promotion_kind=type_promotion_kind
                )
            for i in indices:
                args[i] = to_dtype(args[i], dtype)
            for i in range(len(args)):
                if isinstance(args[i], ir.Constant):
                    args[i] = ir.Constant(
                        args[i].value, dtype, args[indices[0]].get_device()
                    )

        if broadcast and indices:
            for i, x in zip(indices, broadcast_tensors(*[args[i] for i in indices])):
                args[i] = x
            for i in range(len(args)):
                if isinstance(args[i], ir.Constant):
                    args[i] = ExpandView.create(
                        args[i], list(args[indices[0]].get_size())
                    )

        return decomp_fn(*args, **kwargs)

    if not isinstance(aten_fn, (list, tuple)):
        aten_fn = [aten_fn]
    else:
        aten_fn = list(aten_fn)

    for fn in list(aten_fn):
        if isinstance(fn, torch._ops.OpOverloadPacket):
            for overload in fn.overloads():
                other_fn = getattr(fn, overload)
                if other_fn not in lowerings:
                    aten_fn.append(other_fn)

    lowerings.update({fn: wrapped for fn in aten_fn})
    return wrapped


def register_lowering(
    aten_fn,
    broadcast=False,
    type_promotion_kind=ELEMENTWISE_TYPE_PROMOTION_KIND.DEFAULT,
    convert_input_to_bool=False,
):
    """
    Shim to support decorator syntax.
    """
    return functools.partial(
        _register_lowering,
        aten_fn,
        broadcast=broadcast,
        type_promotion_kind=type_promotion_kind,
        convert_input_to_bool=convert_input_to_bool,
    )


def broadcast_symbolic_shapes(a, b):
    """
    Broadcasting logic based on symbolic shapes.

    We give the shapes 0 and 1 concrete values, while all other shapes
    are symbolic sympy formulas.
    """
    output = []
    for a, b in itertools.zip_longest(
        reversed(a), reversed(b), fillvalue=sympy.Integer(1)
    ):
        if b == 1:
            output.append(a)
        elif a == 1:
            output.append(b)
        else:
            V.graph.sizevars.guard_equals(a, b)
            if len(sympy.expand(b).free_symbols) < len(sympy.expand(a).free_symbols):
                output.append(b)  # prefer shorter formula
            else:
                output.append(a)
    return tuple(reversed(output))


<<<<<<< HEAD
def promote_constants(inputs):
    if not any(isinstance(x, (sympy.Expr, int, float)) for x in inputs):
=======
def promote_constants(inputs, override_return_dtype=None):
    if not any(isinstance(x, (int, float)) for x in inputs):
>>>>>>> b33754d4
        return inputs
    if all(isinstance(x, (int, float)) for x in inputs):
        dtype = override_return_dtype or get_promoted_dtype(
            *inputs, type_promotion_kind=ELEMENTWISE_TYPE_PROMOTION_KIND.DEFAULT
        )
        return [ir.Constant(x, dtype, decode_device(None)) for x in inputs]
    ex = next(x for x in inputs if isinstance(x, TensorBox))
    out = []
    for x in inputs:
        if isinstance(x, (int, float)):
            out.append(
                ExpandView.create(
                    ir.Constant(x, ex.get_dtype(), ex.get_device()), list(ex.get_size())
                )
            )
        elif isinstance(x, sympy.Expr):
            out.append(IndexingConstant(x, ex.get_dtype(), ex.get_device()))
        else:
            out.append(x)

    return out


def make_pointwise(
    fn,
    override_return_dtype=None,
    override_device=None,
    override_fn_when_input_bool=None,
    allow_alpha=False,
):
    def inner(*inputs: List[TensorBox], alpha=None):
        inputs = promote_constants(inputs, override_return_dtype)
        if allow_alpha:
            if alpha is not None and alpha != 1:
                inputs = list(inputs)
                inputs[-1] = mul(inputs[-1], alpha)
        else:
            assert alpha is None
        loaders = [x.make_loader() for x in inputs]
        ranges = inputs[0].get_size()
        dtype = override_return_dtype or inputs[0].get_dtype()

        for other in inputs[1:]:
            assert isinstance(other, ir.BaseConstant) or len(ranges) == len(
                other.get_size()
            ), f"ndim mismatch {fn} {ranges} {other.get_size()}"

        def inner_fn(index):
            assert len(index) == len(ranges), f"wrong ndim {index} {ranges}"
            if dtype == torch.bool and override_fn_when_input_bool is not None:
                return override_fn_when_input_bool(*[load(index) for load in loaders])
            else:
                return fn(*[load(index) for load in loaders])

        return Pointwise.create(
            device=override_device or inputs[0].get_device(),
            dtype=dtype,
            inner_fn=inner_fn,
            ranges=ranges,
        )

    return inner


@register_lowering(prims.convert_element_type, type_promotion_kind=None)
def to_dtype(x: TensorBox, dtype: torch.dtype):
    if x.get_dtype() == dtype:
        return x

    def _to_dtype(x):
        return ops.to_dtype(x, dtype)

    return make_pointwise(_to_dtype, override_return_dtype=dtype)(x)


def to_device(x: TensorBox, device: torch.device):
    device = decode_device(device)
    if x.get_device() == device:
        return x
    return TensorBox.create(ir.DeviceCopy.create(x, device))


@register_lowering(aten._to_copy)
def _to_copy(
    x,
    *,
    dtype=None,
    layout=None,
    device=None,
    pin_memory=None,
    non_blocking=False,
    memory_format=None,
):
    assert not layout or layout == torch.strided, "TODO"
    assert not pin_memory, "TODO"
    assert not memory_format, "TODO"
    if device:
        device = decode_device(device)
    if device is not None and device != x.get_device():
        if dtype is not None and device.type == "cpu":
            # CPU can do fewer type conversions
            x = to_dtype(x, decode_dtype(dtype))
        x = to_device(x, device)
    if dtype is not None:
        x = to_dtype(x, decode_dtype(dtype))
    return x


@register_lowering(aten.to)
def to(
    x,
    device_or_dtype=None,
    non_blocking=False,
    copy=False,
    memory_format=None,
    device=None,
    dtype=None,
    layout=None,
):
    assert not memory_format, "TODO"
    assert layout in (None, torch.strided)
    if isinstance(device_or_dtype, torch.dtype):
        return to_dtype(x, device_or_dtype)
    elif isinstance(device_or_dtype, torch.device):
        return to_device(x, device_or_dtype)
    else:
        assert device_or_dtype is None, device_or_dtype

    if device is not None:
        x = to_device(x, device)
    if dtype is not None:
        x = to_dtype(x, dtype)
    return x


def ops_wrapper(name):
    assert isinstance(name, str)

    def fn(*args, **kwargs):
        return getattr(ops, name)(*args, **kwargs)

    return fn


def register_pointwise(
    aten_fn,
    name=None,
    broadcast=True,
    type_promotion_kind=ELEMENTWISE_TYPE_PROMOTION_KIND.DEFAULT,
    convert_input_to_bool=False,
    override_return_dtype=None,
    override_fn_when_input_bool=None,
    allow_alpha=False,
):
    """A pointwise function that maps ops.{name} to inputs"""
    name = name or aten_fn.__name__
    fn = ops_wrapper(name)
    if override_fn_when_input_bool is not None:
        override_fn_when_input_bool = ops_wrapper(override_fn_when_input_bool)

    fn = make_pointwise(
        fn,
        override_return_dtype=override_return_dtype,
        override_fn_when_input_bool=override_fn_when_input_bool,
        allow_alpha=allow_alpha,
    )
    fn = register_lowering(
        aten_fn,
        broadcast=broadcast,
        type_promotion_kind=type_promotion_kind,
        convert_input_to_bool=convert_input_to_bool,
    )(fn)

    if hasattr(prims, name):
        register_lowering(
            getattr(prims, name),
            type_promotion_kind=None,
            convert_input_to_bool=convert_input_to_bool,
        )(fn)
    return fn


@register_lowering(aten.where, broadcast=True, type_promotion_kind=None)
def where(cond, a, b):
    def fn(*args):
        return ops.where(*args)

    a, b = promote_constants([a, b])
    # if isinstance(a, (float, int)):
    #     a = constant_like(a)(b)
    # if isinstance(b, (float, int)):
    #     b = constant_like(b)(a)
    # dtype = torch.promote_types(a.get_dtype(), b.get_dtype())
    dtype = a.get_dtype()
    return make_pointwise(fn, override_return_dtype=dtype)(
        cond, to_dtype(a, dtype), to_dtype(b, dtype)
    )


@register_lowering(aten.broadcast_tensors, broadcast=False, type_promotion_kind=None)
def broadcast_tensors(*inputs):
    if len(inputs) == 1 and isinstance(inputs[0], (list, tuple)):
        return broadcast_tensors(*inputs[0])
    target = functools.reduce(
        broadcast_symbolic_shapes, [x.get_size() for x in inputs], ()
    )
    outputs = []
    for x in inputs:
        sizes = x.get_size()
        if len(sizes) != len(target) or any(
            ((a == 1 and b != 1) or (a != 1 and b == 1)) for a, b in zip(sizes, target)
        ):
            x = expand(x, target)
        outputs.append(x)
    return outputs


@register_lowering([aten.alias, aten.detach, aten.detach_, aten.lift, prims.view_of])
def nop(x):
    return x  # AOT autograd handles this for us


if hasattr(aten, "lift_fresh"):
    register_lowering(aten.lift_fresh)(nop)


@register_lowering(aten.squeeze, type_promotion_kind=None)
def squeeze(x, dim=None):
    assert isinstance(x, TensorBox)
    if dim is None:
        return TensorBox(SqueezeView.create(x.data))

    dim = _validate_dim(x, dim, 0)
    new_shape = list(x.get_size())
    removed = new_shape.pop(dim)
    if V.graph.sizevars.maybe_guard_equals(removed, 1):
        return view(x, new_shape)

    # squeeze does nothing if the size isn't 1
    return x


@register_lowering([aten.squeeze_])
def squeeze_(x, dim=None):
    val = squeeze(x, dim)
    assert isinstance(x, TensorBox)
    assert isinstance(val, TensorBox)
    x.data = val.data
    return x


@register_lowering(aten.isinf)
def isinf(x):
    if is_integer_type(x):
        return full_like(x, False, dtype=torch.bool)
    fn = ops_wrapper("isinf")
    return make_pointwise(fn, override_return_dtype=torch.bool)(x)


@register_lowering(aten.isnan)
def isnan(x):
    if is_integer_type(x):
        return full_like(x, False, dtype=torch.bool)
    fn = ops_wrapper("isnan")
    return make_pointwise(fn, override_return_dtype=torch.bool)(x)


@register_lowering(aten.ceil)
def ceil(x):
    if is_integer_type(x):
        return x
    fn = ops_wrapper("ceil")
    return make_pointwise(fn)(x)


@register_lowering(aten.floor)
def floor(x):
    if is_integer_type(x):
        return x
    fn = ops_wrapper("floor")
    return make_pointwise(fn)(x)


@register_lowering(aten.round)
def round(x):
    if is_integer_type(x):
        return x
    fn = ops_wrapper("round")
    return make_pointwise(fn)(x)


@register_lowering(aten.trunc)
def trunc(x):
    if is_integer_type(x):
        return x
    fn = ops_wrapper("trunc")
    return make_pointwise(fn)(x)


@register_lowering(aten.expand, type_promotion_kind=None)
def expand(x, sizes):
    if isinstance(x, ir.BaseConstant):
        return ExpandView.create(x, tuple(sizes))
    assert isinstance(x, TensorBox)
    assert isinstance(sizes, (list, tuple))
    if tuple(x.get_size()) == tuple(sizes):
        return x

    x_size_product = sympy_product(x.get_size())
    try:
        if x_size_product > 0:
            x.mark_reuse(
                V.graph.sizevars.size_hint(sympy_product(sizes) / x_size_product)
            )
    except TypeError:
        # Certain sympy products cannot be compared, fails with
        # cannot determine truth value of Relational
        pass
    return TensorBox(ExpandView.create(x.data, tuple(sizes)))


@register_lowering(prims.broadcast_in_dim, type_promotion_kind=None)
def broadcast_in_dim(a, shape, broadcast_dimensions):
    s = list(shape)
    for broadcast_dimension in broadcast_dimensions:
        s[broadcast_dimension] = -1

    v = a
    for idx, x in enumerate(s):
        if x != -1:
            v = unsqueeze(v, idx)

    return expand(v, shape)


@register_lowering(aten.expand_as, type_promotion_kind=None)
def expand_as(x, y):
    return expand(x, y.get_size())


@register_lowering(aten.repeat)
def repeat(x, repeats):
    old_size = list(x.get_size())
    if len(repeats) > len(old_size):
        old_size = [sympy.Integer(1)] * (len(repeats) - len(old_size)) + old_size
        x = view(x, list(old_size))
    assert len(repeats) == len(x.get_size())

    new_size = list(x.get_size())

    for i in range(len(repeats)):
        assert repeats[i] != 0
        if repeats[i] != 1:
            new_size[i] = new_size[i] * repeats[i]

    if all((a == 1 or b == 1) for a, b in zip(repeats, old_size)):
        return expand(x, new_size)

    def inner_fn(index):
        assert len(index) == len(repeats)
        index = list(index)
        for i in range(len(repeats)):
            if repeats[i] != 1:
                if old_size[i] == 1:
                    index[i] = sympy.Integer(0)
                else:
                    index[i] = ir.ModularIndexing(index[i], 1, old_size[i])
        return x_loader(index)

    old_size_product = sympy_product(old_size)
    try:
        if old_size_product > 0:
            x.mark_reuse(
                V.graph.sizevars.size_hint(sympy_product(new_size) / old_size_product)
            )
    except TypeError:
        # Certain sympy products cannot be compared, fails with
        # cannot determine truth value of Relational
        pass

    x_loader = x.make_loader()
    return Pointwise.create(
        device=x.get_device(),
        dtype=x.get_dtype(),
        inner_fn=inner_fn,
        ranges=list(new_size),
    )


@register_lowering(aten._unsafe_view, type_promotion_kind=None)
@register_lowering(aten.view, type_promotion_kind=None)
@register_lowering(aten.reshape, type_promotion_kind=None)
def view(x, sizes):
    assert isinstance(x, TensorBox)
    assert isinstance(sizes, (list, tuple))
    return TensorBox(View.create(x.data, sizes))


@register_lowering(aten.permute, type_promotion_kind=None)
def permute(x, dims):
    assert isinstance(x, TensorBox)
    assert isinstance(dims, (list, tuple))
    return TensorBox(PermuteView.create(x.data, tuple(dims)))


@register_lowering(aten.slice, type_promotion_kind=None)
def slice_(x, dim=0, start=0, end=2**63, step=1):
    assert isinstance(x, TensorBox)
    dim = _validate_dim(x, dim, 0)
    return TensorBox(ir.SliceView.create(x.data, dim, start, end, step))


@register_lowering(aten.roll, type_promotion_kind=None)
def roll(a, shifts, dims=tuple()):
    """
    This is based on torch._refs.roll(), but uses ir.ModularIndexing().

    We can't use the ref here because it is based on multiple calls to
    torch.cat() that this will result in terrible code.
    """
    # ATen specifies int[1] type for shifts and dims which expands integers to tuples of length 1
    if not isinstance(shifts, Iterable):
        shifts = (shifts,)
    if not isinstance(dims, Iterable):
        dims = (dims,)
    dims = [_validate_dim(a, d) for d in dims]

    if sympy_product(a.get_size()) == 0:
        return clone(a)

    len_shifts = len(shifts)
    len_dims = len(dims)
    if len_shifts != 1 or len_dims != 1:
        if len_shifts == 0:
            raise RuntimeError("`shifts` required")
        # Takes care of the case when dims is not specified (default)
        # By default, the tensor is flattened before shifting, after which the original shape is restored
        if len_dims == 0 and len_shifts == 1:
            flat = view(a, [sympy_product(a.get_size())])
            rolled = roll(flat, shifts, 0)
            return view(rolled, list(a.get_size()))
        if len_shifts != len_dims:
            raise RuntimeError(
                f"shifts and dimensions must align. shifts: {len_shifts}, dims: {len_dims}"
            )
        tail_shifts = shifts[1:]
        tail_dims = dims[1:]
        first_dim_rolled = roll(a, shifts[0], dims[0])
        return roll(first_dim_rolled, tail_shifts, tail_dims)

    (dim,) = dims
    size = V.graph.sizevars.guard_static_shape(a.get_size()[dim])
    start = (size - shifts[0]) % size
    a_loader = a.make_loader()

    def fn(index):
        index = list(index)
        index[dim] = ir.ModularIndexing(
            index[dim] + start, sympy.Integer(1), sympy.expand(size)
        )
        return a_loader(index)

    return Pointwise.create(
        device=a.get_device(),
        dtype=a.get_dtype(),
        inner_fn=fn,
        ranges=a.get_size(),
    )


@register_lowering(aten.as_strided, type_promotion_kind=None)
def as_strided(x, size, stride, storage_offset=None):
    if isinstance(x, TensorBox) and isinstance(x.data, ir.BaseView):
        # as_strided ignores views
        x = x.data.unwrap_view()
    x.realize()
    if not ir.is_contiguous_storage_and_layout(x):
        raise NotImplementedError(f"unrealized as_strided({x}, ...)")
    storage, old_layout = ir.as_contiguous_storage_and_layout(x)
    new_layout = ir.FixedLayout(
        old_layout.device,
        old_layout.dtype,
        [sympy.expand(s) for s in size],
        [sympy.expand(s) for s in stride],
        sympy.expand(storage_offset or 0),
    )
    return TensorBox(ir.ReinterpretView(storage, new_layout))


@register_lowering(aten.as_strided_)
def as_strided_(x, size, stride, storage_offset=None):
    assert isinstance(x, TensorBox)
    x.data = as_strided(x, size, stride, storage_offset).data
    return x


@register_lowering(aten.cat)
def cat(inputs, dim=0):
    if len(inputs) == 1:
        return inputs[0]
    dim = _validate_dim(inputs[0], dim, 0)
    return TensorBox(ir.ConcatKernel.create(inputs, dim))


@register_lowering(aten.select, type_promotion_kind=None)
def select(x, dim, idx):
    idx = View.handle_negative_index(idx, x.get_size()[dim])
    return squeeze(slice_(x, dim, idx, idx + 1), dim)


@register_lowering(aten.split, type_promotion_kind=None)
def split(x, sizes, dim=0):
    dim = _validate_dim(x, dim, 0)
    x_size = V.graph.sizevars.guard_static_shape(x.get_size()[dim])
    if isinstance(sizes, int):
        sizes = [sizes] * ((x_size + sizes - 1) // sizes)
    result = []
    start = 0
    for size in sizes:
        end = start + size
        result.append(slice_(x, dim, start, end))
        start = end
    return result


@register_lowering(aten.split_with_sizes, type_promotion_kind=None)
def split_with_sizes(x, sizes, dim=0):
    return split(x, sizes, dim)


@register_lowering(aten.unbind, type_promotion_kind=None)
def unbind(x, dim=0):
    dim = _validate_dim(x, dim, 0)
    x_size = V.graph.sizevars.guard_static_shape(x.get_size()[dim])
    result = []
    for i in range(x_size):
        result.append(select(x, dim, i))
    return result


@register_lowering(aten.unsqueeze, type_promotion_kind=None)
def unsqueeze(x, dim):
    dim = _validate_dim(x, dim, 1)
    new_shape = list(x.get_size())
    new_shape.insert(dim, sympy.Integer(1))
    return view(x, new_shape)


@register_lowering(aten.unsqueeze_, type_promotion_kind=None)
def unsqueeze_(x, dim):
    val = unsqueeze(x, dim)
    assert isinstance(x, TensorBox)
    assert isinstance(val, TensorBox)
    x.data = val.data
    return x


def _validate_dim(x, dim, offset=0):
    assert isinstance(dim, int)
    ndim = len(x.get_size())
    if dim < 0:
        dim += ndim + offset
    assert 0 <= dim < ndim + offset
    return dim


@register_lowering(aten.glu)
def glu(x, dim=-1):
    dim = _validate_dim(x, dim, 0)
    new_len = V.graph.sizevars.guard_static_shape(x.get_size()[dim]) // 2
    a = slice_(x, dim, 0, new_len)
    b = slice_(x, dim, new_len, new_len * 2)
    return mul(a, sigmoid(b))


@register_lowering(aten.mm)
def mm(a: TensorBox, b: TensorBox):
    return TensorBox.create(ir.MatrixMultiply.create(a, b))


@register_lowering(aten.addmm)
def addmm(inp: TensorBox, a: TensorBox, b: TensorBox, beta=1, alpha=1):
    return TensorBox.create(ir.MatrixMultiplyAdd.create(inp, a, b, beta, alpha))


@register_lowering(aten.bmm)
def bmm(a: TensorBox, b: TensorBox):
    return TensorBox.create(ir.BatchMatrixMultiply.create(a, b))


def fallback_handler(kernel):
    fallbacks.add(kernel)

    def handler(*args, **kwargs):
        result = ir.FallbackKernel.create(kernel, *args, **kwargs)
        if isinstance(result, (list, tuple)):
            return list(map(TensorBox.create, result))
        else:
            return TensorBox.create(result)

    return handler


def make_fallback(kernel):
    assert (
        kernel not in decompositions
    ), f"both a fallback and a decomp for same kernel: {kernel}"
    if get_decompositions([kernel]):
        log.warning(
            f"make_fallback({kernel}): a decomposition exists, we should switch to it"
        )

    add_needs_realized_inputs(kernel)
    return register_lowering(kernel, type_promotion_kind=None)(fallback_handler(kernel))


@register_lowering(aten.native_dropout, type_promotion_kind=None)
def native_dropout(x, p, train):
    assert (
        config.fallback_random
    ), "this should be handled in decomps unless config.fallback_random"
    if train:
        return list(
            map(
                TensorBox.create,
                ir.FallbackKernel.create(aten.native_dropout, x, p, train),
            )
        )
    return x, ones_like(x, dtype=torch.bool)


@register_lowering(aten.bernoulli_, type_promotion_kind=None)
def bernoulli_(x, *args):
    assert (
        config.fallback_random
    ), "this should be handled in decomps unless config.fallback_random"
    x.realize()
    V.graph.realize_users_of(x.get_name())
    ir.InplaceBernoulliFallback(x, *args)
    return x


# This shouldn't be called in general
@register_lowering(aten._foobar)
def _foobar(_):
    assert False


@functools.lru_cache(1)
def _warn_triton_random(salt):
    log.warning("using triton random, expect difference from eager")


def warn_triton_random():
    # only warn once per graph
    _warn_triton_random(V.graph.creation_time)


def make_rand(fn_name):
    def rand_or_randn(
        *size,
        dtype=None,
        layout=0,
        device=None,
        pin_memory=False,
        memory_format=None,
    ):
        warn_triton_random()
        assert not pin_memory
        assert layout in (0, torch.strided)
        assert memory_format in (None, torch.contiguous_format)
        device = decode_device(device)
        dtype = dtype or torch.get_default_dtype()
        if len(size) == 1 and isinstance(size[0], (list, tuple, torch.Size)):
            size = tuple(size[0])
        size = [sympy.expand(s) for s in size]
        offset = V.graph.increment_randomness_offset(sympy_product(size))

        random_pos = ir.FixedLayout(
            device,
            dtype,
            size,
            ir.FlexibleLayout.contiguous_strides(size),
            offset=offset,
        ).make_indexer()

        seed_buffer = V.graph.random_seed_buffer(device).make_loader()

        def inner_fn(index):
            seed = seed_buffer([])
            # change seed so that we don't collide with philox_rand_like()
            # TODO(jansel): migrate everything to philox_rand_like()
            seed = ops.bitwise_xor(seed, ops.constant(0xFFFF, torch.int32))
            return getattr(ops, fn_name)(
                seed,
                ops.index_expr(random_pos(index), torch.int32),
                dtype,
            )

        return Pointwise.create(
            device=device,
            dtype=dtype,
            inner_fn=inner_fn,
            ranges=list(size),
        )

    return rand_or_randn


fallback_rand = fallback_handler(aten.rand)
fallback_randn = fallback_handler(aten.randn)
fast_rand = make_rand("rand")
fast_randn = make_rand("randn")


@register_lowering([aten.rand, torch.rand])
def rand(*args, **kwargs):
    if config.fallback_random:
        return fallback_rand(*args, **kwargs)
    else:
        return fast_rand(*args, **kwargs)


@register_lowering([aten.randn, torch.randn])
def randn(*args, **kwargs):
    if config.fallback_random:
        return fallback_randn(*args, **kwargs)
    else:
        return fast_randn(*args, **kwargs)


@register_lowering(overrides.philox_seed_like._overloadpacket)
def philox_seed_like(x):
    warn_triton_random()
    return V.graph.random_seed_buffer(x.get_device())


@register_lowering(overrides.philox_rand_like._overloadpacket, type_promotion_kind=None)
def philox_rand_like(x, seed, offset):
    device = x.get_device()
    dtype = x.get_dtype()
    size = x.get_size()
    random_pos = ir.FixedLayout(
        device,
        dtype,
        size,
        ir.FlexibleLayout.contiguous_strides(size),
        offset=sympy.expand(offset),
    ).make_indexer()
    seed_loader = seed.make_loader()

    def inner_fn(index):
        return ops.rand(
            seed_loader([]),
            ops.index_expr(random_pos(index), torch.int32),
            dtype,
        )

    return Pointwise.create(
        device=device,
        dtype=dtype,
        inner_fn=inner_fn,
        ranges=list(size),
    )


if has_torchvision_roi_align():
    make_fallback(torch.ops.torchvision.roi_align)

# TODO(jansel): we should implement decomps or lowerings for these
# https://github.com/pytorch/torchdynamo/issues/327
make_fallback(aten._adaptive_avg_pool2d_backward)
make_fallback(aten.as_strided_scatter)
make_fallback(aten.convolution_backward)
make_fallback(aten._cudnn_rnn)
make_fallback(aten._cudnn_rnn_backward)
make_fallback(aten.cumsum)
make_fallback(aten._embedding_bag)
make_fallback(aten._embedding_bag_forward_only)
make_fallback(aten._fused_moving_avg_obs_fq_helper)
make_fallback(aten._fused_moving_avg_obs_fq_helper_functional)
make_fallback(aten.grid_sampler_2d_backward)
make_fallback(aten.randperm)
make_fallback(aten.sort)
make_fallback(aten.sort.stable)
make_fallback(aten._sparse_coo_tensor_with_dims_and_tensors)
make_fallback(aten._thnn_fused_lstm_cell)
make_fallback(aten.topk)
make_fallback(aten.unfold)
make_fallback(aten.unfold_backward)
make_fallback(aten.upsample_bicubic2d_backward)
make_fallback(aten.upsample_bilinear2d_backward)


@register_lowering(aten.convolution)
def convolution(
    x: TensorBox,
    weight: TensorBox,
    bias: TensorBox,
    stride: List[int],
    padding: List[int],
    dilation: List[int],
    transposed: bool,
    output_padding: List[int],
    groups: int,
):
    result = TensorBox.create(
        ir.Convolution.create(
            x,
            weight,
            None,  # bias handled below
            stride,
            padding,
            dilation,
            transposed,
            output_padding,
            groups,
        )
    )
    if bias is not None:
        kernel_dims = len(weight.get_size()) - 2
        out_chan = result.get_size()[-1 - kernel_dims]
        bias = view(bias, [out_chan] + kernel_dims * [1])
        result = add(result, bias)
    return result


@register_lowering(aten._convolution)
def _convolution(
    x,
    weight,
    bias,
    stride,
    padding,
    dilation,
    transposed,
    output_padding,
    groups,
    benchmark,
    deterministic,
    cudnn_enabled,
    allow_tf32,
):
    return convolution(
        x, weight, bias, stride, padding, dilation, transposed, output_padding, groups
    )


@register_lowering(aten.clone)
def clone(x, *, memory_format=0):
    # TODO(jansel): memory format
    return Pointwise.create(
        device=x.get_device(),
        dtype=x.get_dtype(),
        inner_fn=x.make_loader(),
        ranges=list(x.get_size()),
    )


if hasattr(aten, "lift_fresh_copy"):
    register_lowering(aten.lift_fresh_copy)(clone)


fallback_arange = fallback_handler(aten.arange)


@register_lowering([torch.arange, aten.arange])
def arange(
    start,
    end=None,
    step=1,
    *,
    dtype=None,
    device=None,
    layout=torch.strided,
    pin_memory=False,
):
    assert layout == torch.strided
    assert not pin_memory
    if end is None:
        end = start
        start = 0

    if isinstance(start, float) and int(start) == start:
        start = int(start)
    if isinstance(end, float) and int(end) == end:
        end = int(end)
    if isinstance(step, float) and int(step) == step:
        step = int(step)

    # Triton kernel doesn't support float arange yet, fallback to aten.arange
    if not (isinstance(start, int) and isinstance(end, int) and isinstance(step, int)):
        return fallback_arange(
            start,
            end,
            step,
            dtype=dtype,
            device=device,
            layout=layout,
            pin_memory=pin_memory,
        )

    dtype = dtype or torch.int64
    length = ceildiv((end - start), step)
    start = sympy.Integer(start)
    step = sympy.Integer(step)

    return Pointwise.create(
        device=decode_device(device),
        dtype=dtype,
        inner_fn=lambda index: ops.index_expr(step * index[0] + start, dtype),
        ranges=[sympy.Integer(length)],
    )


@register_lowering([torch.linspace, aten.linspace])
def linspace(start, end, steps, *, dtype=None, device=None, pin_memory=False):
    assert not pin_memory
    dtype = dtype or torch.get_default_dtype()

    step_size = (end - start) / (steps - 1)

    def inner_fn(index):
        return ops.add(
            ops.mul(ops.constant(step_size, dtype), ops.index_expr(index[0], dtype)),
            ops.constant(start, dtype),
        )

    return Pointwise.create(
        device=decode_device(device),
        dtype=dtype,
        inner_fn=inner_fn,
        ranges=[sympy.Integer(steps)],
    )


@register_lowering(aten.triu)
def triu(x, diagonal=0):
    x_loader = x.make_loader()
    dtype = x.get_dtype()

    def inner_fn(index):
        *_, i, j = index
        return ops.where(
            ops.ge(
                ops.index_expr(j - i - diagonal, torch.int32),
                ops.constant(0, torch.int32),
            ),
            x_loader(index),
            ops.constant(0, dtype),
        )

    return Pointwise.create(
        device=x.get_device(),
        dtype=dtype,
        inner_fn=inner_fn,
        ranges=list(x.get_size()),
    )


@register_lowering(aten.select_scatter, type_promotion_kind=None)
def select_scatter(x, src, dim: int, index: int):
    assert x.get_dtype() == src.get_dtype()
    x_loader = x.make_loader()
    dim = _validate_dim(x, dim, 0)
    if index < 0:
        index = index + x.get_size()[dim]
    V.graph.sizevars.guard_leq(0, index)
    V.graph.sizevars.guard_lt(index, x.get_size()[dim])
    src = expand(unsqueeze(src, dim), x.get_size())
    src_loader = src.make_loader()

    def inner_fn(idx):
        return ops.where(
            ops.eq(
                ops.index_expr(idx[dim], torch.int32),
                ops.index_expr(index, torch.int32),
            ),
            src_loader(idx),
            x_loader(idx),
        )

    return Pointwise.create(
        device=x.get_device(),
        dtype=x.get_dtype(),
        inner_fn=inner_fn,
        ranges=list(x.get_size()),
    )


@register_lowering(aten.slice_scatter, type_promotion_kind=None)
def slice_scatter(x, src, dim=0, start=None, end=None, step=1):
    assert x.get_dtype() == src.get_dtype()
    x_loader = x.make_loader()
    dim = _validate_dim(x, dim, 0)
    dim_size = x.get_size()[dim]
    if start is not None and start < 0:
        start = start + dim_size
    if end is not None and end < 0:
        end = end + dim_size
    if start is None:
        start = 0
    if end is None or V.graph.sizevars.maybe_guard_leq(x.get_size()[dim], end):
        end = dim_size

    src_size = list(x.get_size())
    src_size[dim] = ir.IndexingDiv(sympy.expand(end - start), sympy.expand(step))
    src = expand(src, src_size)
    src_loader = src.make_loader()

    def inner_fn(idx):
        if start == 0 and end == dim_size and step == 1:
            # selecting every element is the same as just src.clone()
            return src_loader(idx)

        idx_dim = ops.index_expr(idx[dim], torch.int32)
        src_idx = list(idx)
        src_idx[dim] = ir.IndexingDiv(idx[dim] - start, step)

        mask = []
        if start != 0:
            mask.append(
                ops.ge(
                    idx_dim,
                    ops.index_expr(sympy.expand(start), torch.int32),
                )
            )
        if end != dim_size:
            mask.append(
                ops.lt(
                    idx_dim,
                    ops.index_expr(sympy.expand(end), torch.int32),
                )
            )
        if step != 1:
            mask.append(
                ops.eq(
                    ops.index_expr(
                        ir.ModularIndexing(idx[dim] - start, 1, step), torch.int32
                    ),
                    ops.constant(0, torch.int32),
                )
            )
        assert mask
        mask = functools.reduce(ops.and_, mask)
        src_val = ops.masked(
            mask,
            lambda: src_loader(src_idx),
            0 if is_integer_type(x) else 0.0,
        )
        return ops.where(
            mask,
            src_val,
            x_loader(idx),
        )

    return Pointwise.create(
        device=x.get_device(),
        dtype=x.get_dtype(),
        inner_fn=inner_fn,
        ranges=list(x.get_size()),
    )


def _unwrap(x):
    if isinstance(x, (list, tuple)) and len(x) > 0:
        return _unwrap(x[0])
    return x


@register_lowering([torch.tensor, aten.scalar_tensor])
def tensor(data, *, dtype=None, device=None, layout=None, pin_memory=False):
    assert layout in (None, torch.strided)
    assert pin_memory is False
    if isinstance(_unwrap(data), int):
        dtype = dtype or torch.int64
    else:
        dtype = dtype or torch.get_default_dtype()

    if isinstance(data, (float, int)):
        ranges = []

        def inner_fn(index):
            return ops.constant(data, dtype)

    elif len(data) == 0 or isinstance(data[0], (float, int)) and len(data) <= 8:
        # inline small tensors
        ranges = [sympy.Integer(len(data))]

        def inner_fn(index):
            def binary_search(start, end):
                assert start < end
                if end - start == 1:
                    return ops.constant(data[start], dtype)
                mid = (end - start) // 2 + start
                return ops.where(
                    ops.lt(
                        ops.index_expr(index[0], torch.int64),
                        ops.constant(mid, torch.int64),
                    ),
                    binary_search(start, mid),
                    binary_search(mid, end),
                )

            if len(data) == 0:
                return ops.constant(0, dtype)
            return binary_search(0, len(data))

    else:
        return V.graph.add_tensor_constant(
            torch.tensor(data, dtype=dtype, device=device)
        )

    return Pointwise.create(
        device=decode_device(device),
        dtype=dtype,
        inner_fn=inner_fn,
        ranges=ranges,
    )


@register_lowering(torch.as_tensor)
def as_tensor(data, dtype=None, device=None):
    if isinstance(data, TensorBox):
        if dtype is not None:
            data = to(data, dtype)
        if device is not None:
            data = to(data, device)
        return data
    return tensor(data, dtype=dtype, device=device)


@register_lowering(torch.LongTensor)
def long_tensor(data):
    return tensor(data, dtype=torch.int64)


@register_lowering(aten._local_scalar_dense)
def _local_scalar_dense(data):
    return ir.DynamicScalar()


def _full(fill_value, device, dtype, size):
    value = fill_value
    if not isinstance(fill_value, (int, float)) and hasattr(value, "value"):
        value = value.value
    if isinstance(value, (int, float)):

        def inner_fn(index):
            return ops.constant(value, dtype)

    else:
        assert len(value.get_size()) == 0
        value_loader = value.make_loader()

        def inner_fn(index):
            return value_loader([])

    return Pointwise.create(
        device=device,
        dtype=dtype,
        inner_fn=inner_fn,
        ranges=list(size),
    )


@register_lowering(aten.full_like, type_promotion_kind=None)
def full_like(x, fill_value, **kwargs):
    return create_tensor_like(tensor_constructor(fill_value))(x, **kwargs)


def tensor_constructor(fill_value):
    # torch.zeros, torch.ones, etc
    def inner(
        *size,
        names=None,
        dtype=None,
        device=None,
        layout=0,
        pin_memory=False,
        memory_format=None,
    ):
        assert names is None
        assert not pin_memory
        assert layout in (0, torch.strided)
        assert memory_format in (None, torch.contiguous_format)
        device = decode_device(device)
        dtype = dtype or torch.get_default_dtype()
        if len(size) == 1 and isinstance(size[0], (list, tuple, torch.Size)):
            size = tuple(size[0])
        size = [sympy.expand(s) for s in size]
        return _full(fill_value, device, dtype, size)

    return inner


empty = register_lowering([torch.empty, aten.empty])(tensor_constructor(0))
zeros = register_lowering([torch.zeros, aten.zeros])(tensor_constructor(0))
ones = register_lowering([torch.ones, aten.ones])(tensor_constructor(1))


def create_tensor_like(creation_fn):
    """
    Shim to convert X_like(...) into X(...).  For example zeros_like() into zeros().
    """

    def _constant_like(
        x, *, dtype=None, device=None, layout=0, pin_memory=False, memory_format=None
    ):
        assert not pin_memory
        assert layout in (0, torch.strided)
        if dtype is None:
            dtype = x.get_dtype()
        else:
            dtype = decode_dtype(dtype)
        device = device or x.get_device()
        size = list(x.get_size())
        return creation_fn(
            size, dtype=dtype, device=device, layout=layout, pin_memory=pin_memory
        )

    return _constant_like


def constant_like(fill_value):
    return create_tensor_like(tensor_constructor(fill_value))


empty_like = register_lowering(aten.empty_like)(create_tensor_like(empty))
zeros_like = register_lowering(aten.zeros_like)(create_tensor_like(zeros))
ones_like = register_lowering(aten.ones_like)(create_tensor_like(ones))
if not config.fallback_random:
    rand_like = register_lowering(aten.rand_like)(create_tensor_like(rand))

register_lowering(aten.zero)(zeros_like)


def new_constant(fill_value):
    def _new_constant(
        x, size, *, dtype=None, layout=None, device=None, pin_memory=None
    ):
        assert isinstance(size, (list, type))
        assert not pin_memory
        assert not layout or layout == torch.strided
        dtype = decode_dtype(dtype) or x.get_dtype()
        device = device or x.get_device()
        size = [sympy.Integer(s) for s in size]
        return _full(fill_value, device, dtype, size)

    return _new_constant


register_lowering(aten.new_empty)(new_constant(0))
register_lowering(aten.new_zeros)(new_constant(0))
register_lowering(aten.new_ones)(new_constant(1))


@register_lowering(aten.empty_strided)
def empty_strided(
    size, stride, *, dtype=None, layout=None, device=None, pin_memory=None
):
    assert isinstance(size, (list, type))
    assert isinstance(stride, (list, type))
    assert not pin_memory
    assert not layout or layout == torch.strided
    dtype = decode_dtype(dtype) or torch.get_default_dtype()
    device = device or torch.tensor(0.0).device
    pointwise = _full(fill_value=0, device=device, dtype=dtype, size=size)
    if tuple(ir.FlexibleLayout.contiguous_strides(size)) == tuple(stride):
        # fast path, no need to realize it
        return pointwise
    pointwise.realize()
    buffer = pointwise.data.data
    assert isinstance(buffer, ir.ComputedBuffer)
    buffer.layout = ir.FixedLayout(
        device=device,
        dtype=dtype,
        size=[sympy.expand(s) for s in size],
        stride=[sympy.expand(s) for s in stride],
    )
    return pointwise


@register_lowering(aten.new_empty_strided)
def new_empty_strided(
    x, size, stride, *, dtype=None, layout=None, device=None, pin_memory=None
):
    if dtype is None:
        dtype = x.get_dtype()
    if device is None:
        device = x.get_device()
    return empty_strided(
        size, stride, dtype=dtype, layout=layout, device=device, pin_memory=pin_memory
    )


@register_lowering([torch.full, aten.full])
def full(size, fill_value, **kwargs):
    return tensor_constructor(fill_value)(size, **kwargs)


@register_lowering(aten.gather, type_promotion_kind=None)
def gather(x, dim, index):
    assert isinstance(x, TensorBox)
    assert index.get_dtype() == torch.int64
    offset = len(x.get_size()) == 0
    dim = _validate_dim(x, dim, offset)

    x_loader = x.make_loader()
    index_loader = index.make_loader()

    def fn(idx):
        idx = list(idx)
        if len(idx) != 0:
            idx[dim] = ops.indirect_indexing(index_loader(idx))
        return x_loader(idx)

    return Pointwise.create(
        device=x.get_device(),
        dtype=x.get_dtype(),
        inner_fn=fn,
        ranges=index.get_size(),
    )


@register_lowering(aten.embedding, type_promotion_kind=None)
def embedding(weight, indices, padding_idx=-1, scale_grad_by_freq=False, sparse=False):
    assert not sparse
    assert isinstance(weight, TensorBox)
    assert isinstance(indices, TensorBox)
    assert "int" in str(indices.get_dtype())

    weight_loader = weight.make_loader()
    indices_loader = indices.make_loader()
    indices_ndim = len(indices.get_size())
    new_size = [*indices.get_size(), *weight.get_size()[1:]]

    def fn(idx):
        assert len(idx) == len(new_size), f"{idx} != {new_size}"
        var_index = indices_loader(idx[:indices_ndim])
        weight_idx = [ops.indirect_indexing(var_index)] + [*idx[indices_ndim:]]
        return weight_loader(weight_idx)

    return Pointwise.create(
        device=weight.get_device(),
        dtype=weight.get_dtype(),
        inner_fn=fn,
        ranges=new_size,
    )


def check_and_broadcast_indices(indices):
    assert all(
        i.get_dtype() in (torch.int64, torch.int32, torch.bool, torch.uint8)
        for i in indices
        if i is not None
    ), f"indices must be int64, byte or bool. Got {[i.get_dtype() for i in indices if i is not None]}"
    assert all(
        [i.get_dtype() in (torch.int32, torch.int64) for i in indices if i is not None]
    ), "bool indices are not supported yet"
    valid_idxs = [i for i, x in enumerate(indices) if isinstance(x, TensorBox)]
    assert len(valid_idxs) > 0, "requires at least 1 non-None index"
    new_indices = [None] * len(indices)
    for i, x in zip(valid_idxs, broadcast_tensors(*[indices[i] for i in valid_idxs])):
        new_indices[i] = x
        output_dim = len(x.get_size())
    start_offset = 0
    # only support None at start or end for now
    tmp = list(new_indices)
    while tmp and tmp[-1] is None:
        tmp.pop()
    while tmp and tmp[0] is None:
        tmp.pop(0)
        start_offset += 1
    assert all((i is not None) for i in tmp)
    end_offset = output_dim + start_offset

    return new_indices, start_offset, end_offset


@register_lowering(aten.index, type_promotion_kind=None)
def index(x, indices):
    assert isinstance(indices, (list, tuple))
    x_loader = x.make_loader()
    indices, start_offset, end_offset = check_and_broadcast_indices(indices)
    indices_sizes = [i.get_size() for i in indices if i is not None]
    indices_loaders = [i.make_loader() for i in indices if i is not None]
    # no guards on output size, all the guards are set in broadcast_tensors
    output_size = list(indices_sizes[0])

    x_size = x.get_size()
    output_size = [
        *x_size[:start_offset],
        *output_size,
        *x_size[start_offset + len(indices_loaders) :],
    ]

    def fn(idx):
        assert len(idx) == len(output_size)
        new_index = [
            ops.indirect_indexing(loader(idx[start_offset:end_offset]))
            for loader in indices_loaders
        ]
        new_index = [*idx[:start_offset], *new_index, *idx[end_offset:]]
        return x_loader(new_index)

    return Pointwise.create(
        device=x.get_device(),
        dtype=x.get_dtype(),
        inner_fn=fn,
        ranges=output_size,
    )


# This is moved from decomposition to lowering because this decomp introduced
# mutation in the graph, which is bad for Aot Autograd. Aot Autograd runs dead
# code elimination and common subexpression elimination optimizations, which
# assume graphs to be side-effect free. More details at
# https://github.com/pytorch/torchdynamo/issues/1235.
# Moving such reinplacing type of decomps to lowering ensures that AotAutograd
# gets good graphs.
@register_lowering([aten.index_put])
def index_put(x, indices, values, accumulate=False):
    return index_put_(clone(x), indices, values, accumulate)


def index_put_as_masked_fill(self, indices, value, accumulate):
    if value.get_device() != self.get_device():
        value = to_device(value, self.get_device())
    if accumulate:
        value = add(self, value)
    return mutate_to(self, where(indices[0], value, self))


def index_put_fallback(self, indices, values, accumulate):
    ir.IndexPutFallback(self, indices, values, accumulate)
    return self


@register_lowering(aten.index_put_, type_promotion_kind=None)
def index_put_(self, indices, values, accumulate=False):
    # Dispatch to masked fill for single boolean index with single value
    if (
        values.get_numel() == 1
        and len(indices) == 1
        and indices[0].get_dtype() in {torch.bool, torch.uint8}
    ):
        return index_put_as_masked_fill(self, indices, values, accumulate)

    # Fallback if there is a boolean index
    for index in indices:
        if index is not None and index.get_dtype() in {torch.bool, torch.uint8}:
            return index_put_fallback(self, indices, values, accumulate)

    x_size = self.get_size()
    x_ndim = len(x_size)

    # fallback to aten.index_put_, as tl.atomic_add does NOT support int64 or bool
    if self.get_dtype() in {torch.int64, torch.bool}:
        # self is an scalar Tensor
        if x_ndim == 0:
            self = view(self, [1])
        self = index_put_fallback(self, indices, values, accumulate)
        if x_ndim == 0:
            self = view(self, [])
        return self

    values = to_dtype(values, self.get_dtype())
    indices, start_offset, end_offset = check_and_broadcast_indices(indices)
    indices_sizes = [i.get_size() for i in indices if i is not None]
    indices_loaders = [i.make_loader() for i in indices if i is not None]

    assert isinstance(self, TensorBox)
    self.realize()
    V.graph.realize_users_of(self.get_name())

    # self is an scalar Tensor
    if x_ndim == 0:
        self = view(self, [1])

    output_size = list(indices_sizes[0])
    expected_vals_size = [
        *x_size[:start_offset],
        *output_size,
        *x_size[start_offset + len(indices_sizes) :],
    ]

    values = expand(values, expected_vals_size)
    # all guards are set above during broadcast_tensors and expand

    def output_indexer(index):
        assert len(index) == len(expected_vals_size)
        new_index = [
            ops.indirect_indexing(loader(index[start_offset:end_offset]))
            for loader in indices_loaders
        ]
        new_index = [*index[:start_offset], *new_index, *index[end_offset:]]
        return new_index

    scatter = ir.Scatter(
        device=self.get_device(),
        dtype=self.get_dtype(),
        inner_fn=values.make_loader(),
        ranges=expected_vals_size,  # iter_ranges,
        output_indexer=output_indexer,
        scatter_mode="atomic_add" if accumulate else None,
    )
    buffer = ir.ComputedBuffer(
        None,
        ir.MutationLayout(self),
        scatter,
    )
    buffer.name = V.graph.register_buffer(buffer)

    if x_ndim == 0:
        self = view(self, [])
    return self


@register_lowering(aten.scatter, type_promotion_kind=None)
def scatter(x, dim: int, index, src, **kwargs):
    return scatter_(clone(x), dim, index, src, **kwargs)


@register_lowering(aten.scatter_, type_promotion_kind=None)
def scatter_(self, dim: int, index, src, *, reduce: str = None):
    if reduce == "add":
        reduce = "sum"
    elif reduce == "multiply":
        reduce = "prod"
    else:
        assert reduce is None
    return scatter_reduce_(self, dim, index, src, reduce)


@register_lowering(aten.scatter_add, type_promotion_kind=None)
def scatter_add(x, dim: int, index, src):
    return scatter_add_(clone(x), dim, index, src)


@register_lowering(aten.scatter_add_, type_promotion_kind=None)
def scatter_add_(x, dim: int, index, src):
    return scatter_reduce_(clone(x), dim, index, src, "sum")


@register_lowering(aten.scatter_reduce, type_promotion_kind=None)
def scatter_reduce(x, dim: int, index, src, reduction_type, **kwargs):
    return scatter_reduce_(clone(x), dim, index, src, reduction_type, **kwargs)


fallback_scatter_reduce_ = fallback_handler(aten.scatter_reduce_)


@register_lowering(aten.scatter_reduce_, type_promotion_kind=None)
def scatter_reduce_(self, dim: int, index, src, reduce, *, include_self: bool = True):
    assert reduce in {None, "sum", "prod", "mean", "amax", "amin"}

    # TODO: Need to support more reduction type
    # For reduction of "sum", tl.atomic_add doesn't support bool or int64
    if reduce not in {None, "sum"} or (
        reduce == "sum" and self.get_dtype() in {torch.bool, torch.int64}
    ):
        self.realize()
        return fallback_scatter_reduce_(
            self, dim, index, src, reduce, include_self=include_self
        )

    assert isinstance(self, TensorBox)
    assert "int" in str(index.get_dtype())

    ndim = len(self.get_size())
    if ndim == 0:
        self = view(self, [1])

    if isinstance(src, TensorBox) and len(src.get_size()) == 0:
        src = view(src, [1])

    if isinstance(index, TensorBox) and len(index.get_size()) == 0:
        index = view(index, [1])

    assert -len(self.get_size()) <= dim < len(self.get_size())

    self.realize()
    V.graph.realize_users_of(self.get_name())
    index_loader = index.make_loader()
    src_loader = src.make_loader() if isinstance(src, TensorBox) else None

    def output_indexer(idx):
        indirect_idx = list(idx)
        indirect_idx[dim] = ops.indirect_indexing(index_loader(idx))
        return indirect_idx

    def fn(idx):
        if src_loader:
            return src_loader(idx)
        else:
            # src is a scalar
            return ops.constant(src, self.get_dtype())

    def backend_reduce_str(reduce):
        if reduce == "sum":
            return "atomic_add"
        else:
            # TODO: Need to support more reduction type
            assert reduce is None
            return None

    if not include_self:
        # zero out the corresponding elements first
        zero_out = ir.Scatter(
            device=self.get_device(),
            dtype=self.get_dtype(),
            inner_fn=lambda index: ops.constant(0, self.get_dtype()),
            ranges=index.get_size(),
            output_indexer=output_indexer,
            scatter_mode=None,
        )
        buffer = ir.ComputedBuffer(
            None,
            ir.MutationLayout(self),
            zero_out,
        )
        buffer.name = V.graph.register_buffer(buffer)

    # self[index[i][j][k]][j][k] += src[i][j][k]  # if dim == 0
    # self[i][index[i][j][k]][k] += src[i][j][k]  # if dim == 1
    # self[i][j][index[i][j][k]] += src[i][j][k]  # if dim == 2
    scatter = ir.Scatter(
        device=self.get_device(),
        dtype=self.get_dtype(),
        inner_fn=fn,
        ranges=index.get_size(),
        output_indexer=output_indexer,
        scatter_mode=backend_reduce_str(reduce),
    )
    buffer = ir.ComputedBuffer(
        None,
        ir.MutationLayout(self),
        scatter,
    )
    buffer.name = V.graph.register_buffer(buffer)

    if ndim == 0:
        self = view(self, [])
    return self


@register_lowering(aten.upsample_nearest2d)
def upsample_nearest2d(x, output_size=None, scale_factors=None):
    x.realize_hint()  # elements are reused
    x_loader = x.make_loader()

    *batch, ih, iw = x.get_size()
    ih = V.graph.sizevars.guard_static_shape(ih)
    iw = V.graph.sizevars.guard_static_shape(iw)

    if scale_factors:
        assert not output_size
        sh, sw = scale_factors
        oh = int(ih * sh)
        ow = int(iw * sw)
    else:
        oh, ow = output_size

    scale_h = ih / oh
    scale_w = iw / ow

    def scale(x, scale):
        x = ops.index_expr(x, torch.float32)
        x = ops.mul(x, ops.constant(scale, torch.float32))
        x = ops.to_dtype(x, torch.int32)
        return ops.indirect_indexing(x)

    def fn(idx):
        *b, x, y = idx
        return x_loader([*b, scale(x, scale_h), scale(y, scale_w)])

    return Pointwise.create(
        device=x.get_device(),
        dtype=x.get_dtype(),
        inner_fn=fn,
        ranges=[*batch, sympy.Integer(oh), sympy.Integer(ow)],
    )


@register_lowering(aten.upsample_bicubic2d.default)
def upsample_bicubic2d_default(
    x,
    output_size,
    align_corners: bool,
    scales_h: Optional[float] = None,
    scales_w: Optional[float] = None,
):
    x.realize_hint()
    x_loader = x.make_loader()

    N, C, iH, iW = x.get_size()
    oH, oW = output_size

    iH = V.graph.sizevars.guard_static_shape(iH)
    iW = V.graph.sizevars.guard_static_shape(iW)

    def get_int_dtype(maxval):
        if maxval > torch.iinfo(torch.int32).max:
            return torch.int64
        return torch.int32

    def compute_scale(in_size, out_size, align_corners, scale=None):
        if align_corners:
            return (in_size - 1) / (out_size - 1) if out_size > 1 else 0
        else:
            return 1 / scale if scale is not None and scale > 0 else in_size / out_size

    def compute_source_index(scale, dst_index, align_corners):
        dst_index_ie = ops.index_expr(dst_index, torch.float32)
        if align_corners:
            return ops.mul(scale, dst_index_ie)
        else:
            return ops.sub(
                ops.mul(scale, ops.add(dst_index_ie, 0.5)), 0.5
            )  # scale * (dst_index + 0.5) - 0.5

    def cubic_convolution1(x, A):
        # ((A + 2) * x - (A+3)) * x * x + 1
        return ops.add(ops.mul(ops.mul(ops.sub(ops.mul(A + 2, x), A + 3), x), x), 1.0)

    def cubic_convolution2(x, A):
        # ((A * x - 5 * A) * x + 8 * A) * x - 4*A
        return ops.sub(
            ops.mul(ops.add(ops.mul(ops.sub(ops.mul(A, x), 5 * A), x), 8 * A), x), 4 * A
        )

    def get_cubic_upsample_coefficients(t):
        A = -0.75
        c0 = cubic_convolution2(ops.add(t, 1.0), A)
        c1 = cubic_convolution1(t, A)

        x2 = ops.sub(1.0, t)
        c2 = cubic_convolution1(x2, A)
        c3 = cubic_convolution2(ops.add(x2, 1.0), A)
        return (
            c0,
            c1,
            c2,
            c3,
        )

    def cubic_interp1d(xs, t):
        cs = get_cubic_upsample_coefficients(t)
        # dot product between xs and cs
        return ops.add(
            ops.mul(xs[0], cs[0]),
            ops.add(
                ops.mul(xs[1], cs[1]),
                ops.add(ops.mul(xs[2], cs[2]), ops.mul(xs[3], cs[3])),
            ),
        )

    height_scale = compute_scale(iH, oH, align_corners, scales_h)
    width_scale = compute_scale(iW, oW, align_corners, scales_h)

    def clamp(v, min, max):
        return ops.maximum(min, ops.minimum(max, v))

    def fn(idx):
        n, c, oy, ox = idx

        real_x = compute_source_index(width_scale, ox, align_corners)
        in_x = ops.floor(real_x)
        t_x = ops.sub(real_x, in_x)

        real_y = compute_source_index(height_scale, oy, align_corners)
        in_y = ops.floor(real_y)
        t_y = ops.sub(real_y, in_y)

        def load_bounded(fy, fx):
            iy = ops.indirect_indexing(clamp(fy, 0, iH - 1))
            ix = ops.indirect_indexing(clamp(fx, 0, iW - 1))
            return x_loader([n, c, iy, ix])

        iy = ops.to_dtype(in_y, get_int_dtype(iH + 1))
        ix = ops.to_dtype(in_x, get_int_dtype(iW + 1))
        iys_ofs = tuple((ops.add(iy, ofs) for ofs in (-1, 0, 1, 2)))
        ixs_ofs = tuple((ops.add(ix, ofs) for ofs in (-1, 0, 1, 2)))

        def get_x_interp(y):
            coeffs_x = tuple((load_bounded(y, x) for x in ixs_ofs))
            return cubic_interp1d(coeffs_x, t_x)

        coeffs_y = tuple(get_x_interp(y) for y in iys_ofs)
        return cubic_interp1d(coeffs_y, t_y)

    return Pointwise.create(
        device=x.get_device(),
        dtype=x.get_dtype(),
        inner_fn=fn,
        ranges=[N, C, sympy.Integer(oH), sympy.Integer(oW)],
    )


@register_lowering(aten.upsample_bicubic2d.vec)
def upsample_bicubic2d_vec(
    a,
    output_size,
    align_corners: bool,
    scale_factors: Optional[Tuple[float, float]] = None,
):
    _, _, iH, iW = a.get_size()
    iH = V.graph.sizevars.guard_static_shape(iH)
    iW = V.graph.sizevars.guard_static_shape(iW)

    if bool(output_size) + bool(scale_factors) != 1:
        raise RuntimeError("Must specify exactly one of output_size and scale_factor.")
    if output_size is None:
        assert scale_factors is not None
        output_size = (int(iH * scale_factors[0]), int(iW * scale_factors[1]))
    scale_h, scale_w = scale_factors if scale_factors else (None, None)
    return upsample_bicubic2d_default(a, output_size, align_corners, scale_h, scale_w)


@register_lowering(aten.reflection_pad2d)
def reflection_pad2d(x, padding):
    assert len(padding) == 4
    left, right, top, bot = padding

    x_loader = x.make_loader()
    *batch, h, w = x.get_size()
    h = V.graph.sizevars.guard_static_shape(h)
    w = V.graph.sizevars.guard_static_shape(w)

    def reflect(x, size, offset):
        size = ops.constant(size - 1, torch.int32)
        x = ops.index_expr(x, torch.int32)
        x = ops.sub(x, ops.constant(offset, torch.int32))
        x = ops.sub(size, ops.abs(ops.sub(size, ops.abs(x))))
        return ops.indirect_indexing(x)

    def fn(idx):
        *b, x, y = idx
        x = reflect(x, h, top)
        y = reflect(y, w, left)
        return x_loader([*b, x, y])

    return Pointwise.create(
        device=x.get_device(),
        dtype=x.get_dtype(),
        inner_fn=fn,
        ranges=[*batch, sympy.Integer(h + top + bot), sympy.Integer(w + left + right)],
    )


@register_lowering(aten.reflection_pad2d_backward)
def reflection_pad2d_backward(grad_output, x, padding):
    assert len(padding) == 4
    left, right, top, bot = padding

    *_, h, w = x.get_size()
    h = V.graph.sizevars.guard_static_shape(h) - 1
    w = V.graph.sizevars.guard_static_shape(w) - 1
    grad_loader = grad_output.make_loader()

    def fn(idx):
        *b, x, y = idx

        def load_from_output(x, y):
            x = ops.indirect_indexing(ops.index_expr(x, torch.int32))
            y = ops.indirect_indexing(ops.index_expr(y, torch.int32))
            return grad_loader([*b, x, y])

        def index_range_condition(index_range):
            i, lb, ub = index_range
            i = ops.index_expr(i, torch.int32)
            return ops.and_(ops.ge(i, lb), ops.le(i, ub))

        def accumulate(out_x, out_y, index_range1, index_range2=None):
            nonlocal grad

            # If the upper bound is less than the lower bound, we can get rid of one accumulation.
            # This happens when the padding size is zero.
            if index_range1[2] < index_range1[1]:
                return
            cond = index_range_condition(index_range1)
            if index_range2 is not None:
                if index_range2[2] < index_range2[1]:
                    return
                cond = ops.and_(cond, index_range_condition(index_range2))
            g = ops.masked(cond, lambda: load_from_output(out_x, out_y), 0.0)
            grad = ops.add(grad, g)

        # Areas after reflection:
        #
        #   top-left    |   top     |   top-right
        # -----------------------------------------
        #   left        |   center  |   right
        # -----------------------------------------
        #   bottom-left |   bottom  |   bottom-right
        #
        # The center area is the orignial matrix. Other areas are reflections.

        center_x, center_y = x + top, y + left
        top_reflect_x, left_reflect_y = top - x, left - y
        bot_reflect_x, right_reflect_y = 2 * h + top - x, 2 * w + left - y

        # Accumulate gradients from different areas
        grad = load_from_output(center_x, center_y)
        accumulate(center_x, left_reflect_y, (y, 1, left))
        accumulate(center_x, right_reflect_y, (y, w - right, w - 1))
        accumulate(top_reflect_x, center_y, (x, 1, top))
        accumulate(bot_reflect_x, center_y, (x, h - bot, h - 1))
        accumulate(top_reflect_x, left_reflect_y, (x, 1, top), (y, 1, left))
        accumulate(top_reflect_x, right_reflect_y, (x, 1, top), (y, w - right, w - 1))
        accumulate(bot_reflect_x, left_reflect_y, (x, h - bot, h - 1), (y, 1, left))
        accumulate(
            bot_reflect_x, right_reflect_y, (x, h - bot, h - 1), (y, w - right, w - 1)
        )

        return grad

    return Pointwise.create(
        device=grad_output.get_device(),
        dtype=grad_output.get_dtype(),
        inner_fn=fn,
        ranges=list(x.get_size()),
    )


@register_lowering(prims.rev.default)
def rev(x, dims):
    # note - dims pre-canoncalized
    x_loader = x.make_loader()
    sizes = x.get_size()

    def loader(idx):
        idx = list(idx)
        assert len(idx) == len(sizes)
        for dim in dims:
            idx[dim] = (sizes[dim] - 1) - idx[dim]

        return x_loader(idx)

    return Pointwise.create(
        device=x.get_device(),
        dtype=x.get_dtype(),
        inner_fn=loader,
        ranges=sizes,
    )


@register_lowering(aten.constant_pad_nd, type_promotion_kind=None)
def constant_pad_nd(x, padding, fill_value=0):
    assert (len(padding) % 2) == 0
    if all(p == 0 for p in padding):
        return x

    sizes = x.get_size()

    bounds = list(reversed(list(zip(padding[::2], padding[1::2]))))
    n = len(sizes) - len(bounds)

    output_size = list(sizes[:n])
    mask_sizes = []
    for (low, high), size in zip(bounds, sizes[n:]):
        size = V.graph.sizevars.guard_static_shape(size)
        mask_sizes.append(size)
        output_size.append(sympy.expand(size + low + high))
    assert len(output_size) == len(sizes)

    def mask(index):
        mask = []
        for idx, (low, high), length in zip(index[n:], bounds, mask_sizes):
            if low != 0:
                mask.append(range_mask_low(idx))
            if high != 0:
                mask.append(range_mask_high(idx, length))
        mask = functools.reduce(ops.and_, mask)
        return ops.masked(mask, lambda: x_loader(index), fill_value)

    def offset_fn(index):
        new_index = list(index[:n])
        for idx, (low, high) in zip(index[n:], bounds):
            new_index.append(idx - low)
        assert len(new_index) == len(index)
        return mask(new_index)

    x_loader = x.make_loader()
    return Pointwise.create(
        device=x.get_device(),
        dtype=x.get_dtype(),
        inner_fn=offset_fn,
        ranges=output_size,
    )


def range_mask_low(i: sympy.Expr):
    return ops.ge(
        ops.index_expr(i, torch.int64),
        ops.index_expr(sympy.Integer(0), torch.int64),
    )


def range_mask_high(i: sympy.Expr, length: sympy.Expr):
    return ops.lt(
        ops.index_expr(i, torch.int64),
        ops.index_expr(length, torch.int64),
    )


def range_mask(i: sympy.Expr, length: sympy.Expr):
    return ops.and_(
        range_mask_low(i),
        range_mask_high(i, length),
    )


def constant_boundary_condition_2d(x, fill_value, padding):
    *_, h, w = x.get_size()
    x_loader = x.make_loader()

    def load(index):
        *prefix, ih, iw = index

        mask = ops.and_(
            range_mask(ih, h),
            range_mask(iw, w),
        )
        return ops.masked(mask, lambda: x_loader([*prefix, ih, iw]), fill_value)

    return load


def pooling_size(x, i, kernel_size, stride, padding, ceil_mode):

    x_out = ir.IndexingDiv(
        x + 2 * padding[i] - (kernel_size[i] - 1) + (stride[i] - 1), stride[i]
    )

    if ceil_mode:
        x_alt = ir.IndexingDiv(
            x + 2 * padding[i] - (kernel_size[i] - 1) + 2 * (stride[i] - 1), stride[i]
        )

        if V.graph.sizevars.size_hint(x_out - x_alt) == 0:
            # ceil mode is actually a no-op, lets guard on that
            V.graph.sizevars.guard_equals(x_out, x_alt)
            ceil_mode = False
        else:
            x_out = x_alt
    return x_out, ceil_mode


@register_lowering(aten.max_pool2d_with_indices, type_promotion_kind=None)
def max_pool2d_with_indices(
    x, kernel_size, stride=None, padding=0, dilation=1, ceil_mode=False
):
    if padding == 0:
        padding = [0, 0]
    if not stride:
        stride = kernel_size

    assert dilation == 1 or all(d == 1 for d in dilation)
    assert isinstance(x, TensorBox)
    assert len(kernel_size) == 2
    assert len(stride) == 2
    assert len(padding) == 2
    assert len(x.get_size()) in (3, 4)

    x.realize_hint()
    *batch, h, w = x.get_size()

    h_out, ceil_mode1 = pooling_size(h, 0, kernel_size, stride, padding, ceil_mode)
    w_out, ceil_mode2 = pooling_size(w, 1, kernel_size, stride, padding, ceil_mode)

    if padding[0] or padding[1] or ceil_mode1 or ceil_mode2:
        x_loader = constant_boundary_condition_2d(x, float("-inf"), padding)
    else:
        x_loader = x.make_loader()

    new_size = list(batch) + [h_out, w_out]

    def fn(idx, return_index):
        *prefix, bh, bw = idx
        maxval = None
        maxindex = None
        for ih, iw in itertools.product(range(kernel_size[0]), range(kernel_size[1])):
            ih = bh * stride[0] + ih - padding[0]
            iw = bw * stride[1] + iw - padding[1]
            val = x_loader([*prefix, ih, iw])
            index = ops.index_expr(ih * w + iw, torch.int64)
            if maxval is None:
                maxindex = index
                maxval = val
            else:
                maxindex = ops.where(ops.gt(val, maxval), index, maxindex)
                maxval = ops.maximum(val, maxval)
        if return_index:
            return maxindex
        else:
            return maxval

    r1 = Pointwise.create(
        device=x.get_device(),
        dtype=x.get_dtype(),
        inner_fn=functools.partial(fn, return_index=False),
        ranges=new_size,
    )
    r2 = Pointwise.create(
        device=x.get_device(),
        dtype=torch.int64,
        inner_fn=functools.partial(fn, return_index=True),
        ranges=new_size,
    )
    # TODO(jansel): should we force these to be realized?
    return r1, r2


@register_lowering(aten.max_pool2d_with_indices_backward, type_promotion_kind=None)
def max_pool2d_with_indices_backward(
    grad_output, x, kernel_size, stride, padding, dilation, ceil_mode, indices
):
    if padding == 0:
        padding = [0, 0]
    if not stride:
        stride = kernel_size

    assert dilation == 1 or all(d == 1 for d in dilation)
    assert isinstance(x, TensorBox)
    assert len(kernel_size) == 2
    assert len(stride) == 2
    assert len(padding) == 2
    assert len(x.get_size()) in (3, 4)

    # we will read this many times, so make sure it is computed
    grad_output.realize_hint()
    indices.realize_hint()

    *batch, height, width = x.get_size()
    *_, pooled_height, pooled_width = grad_output.get_size()

    indices_loader = indices.make_loader()
    grad_loader = grad_output.make_loader()
    new_size = list(x.get_size())

    h_window_size = max(
        [
            max(h // stride[0] - max(0, (h - kernel_size[0]) // stride[0]), 1)
            for h in range(kernel_size[0] * 2)
        ]
    )
    w_window_size = max(
        [
            max(w // stride[1] - max(0, (w - kernel_size[1]) // stride[1]), 1)
            for w in range(kernel_size[1] * 2)
        ]
    )

    def fn(idx):
        *prefix, h, w = idx
        index_test = ops.index_expr(h * width + w, torch.int32)
        h = h + padding[0]
        w = w + padding[1]
        phstart = ops.index_expr(
            ir.IndexingDiv(h - kernel_size[0] + stride[0], stride[0]), torch.int32
        )
        pwstart = ops.index_expr(
            ir.IndexingDiv(w - kernel_size[1] + stride[1], stride[1]), torch.int32
        )
        phend = ops.index_expr(ir.IndexingDiv(h, stride[0]) + 1, torch.int32)
        pwend = ops.index_expr(ir.IndexingDiv(w, stride[1]) + 1, torch.int32)

        phstart = ops.maximum(phstart, ops.constant(0, torch.int32))
        pwstart = ops.maximum(pwstart, ops.constant(0, torch.int32))
        phend = ops.minimum(phend, ops.index_expr(pooled_height, torch.int32))
        pwend = ops.minimum(pwend, ops.index_expr(pooled_width, torch.int32))

        gradient = None
        for ph_ in range(h_window_size):
            for pw_ in range(w_window_size):
                ph = ops.add(phstart, ops.constant(ph_, torch.int32))
                pw = ops.add(pwstart, ops.constant(pw_, torch.int32))
                grad_index = [
                    *prefix,
                    ops.indirect_indexing(
                        ops.minimum(ph, ops.sub(phend, ops.constant(1, torch.int32)))
                    ),
                    ops.indirect_indexing(
                        ops.minimum(pw, ops.sub(pwend, ops.constant(1, torch.int32)))
                    ),
                ]

                index_actual = indices_loader(grad_index)
                grad_part = grad_loader(grad_index)
                check = ops.eq(index_actual, index_test)

                if gradient is None:
                    # don't need mask for 0, 0
                    gradient = ops.where(
                        check, grad_part, ops.constant(0.0, torch.float32)
                    )
                else:
                    mask = ops.and_(
                        ops.and_(
                            ops.lt(ph, phend),
                            ops.lt(pw, pwend),
                        ),
                        check,
                    )
                    gradient = ops.where(mask, ops.add(gradient, grad_part), gradient)
        assert gradient is not None
        return gradient

    return Pointwise.create(
        device=grad_output.get_device(),
        dtype=grad_output.get_dtype(),
        inner_fn=fn,
        ranges=new_size,
    )


def pad_adaptive_loader(x):
    *_, h, w = x.get_size()
    x_loader = x.make_loader()

    def load(prefix, increments, start_indices, end_indices):
        ih, iw = increments
        h_start_index, w_start_index = start_indices
        h_end_index, w_end_index = end_indices

        mask = ops.and_(
            ops.lt(
                ops.index_expr(h_start_index + ih, torch.int64),
                ops.index_expr(h_end_index, torch.int64),
            ),
            ops.lt(
                ops.index_expr(w_start_index + iw, torch.int64),
                ops.index_expr(w_end_index, torch.int64),
            ),
        )

        return ops.masked(
            mask,
            lambda: x_loader([*prefix, h_start_index + ih, w_start_index + iw]),
            0.0,
        )

    return load


def _adaptive_pooling_idx_sum(kernel_maxes, start_index_fns, end_index_fns):
    h_start_index_fn, w_start_index_fn = start_index_fns
    h_end_index_fn, w_end_index_fn = end_index_fns

    def fn_sum(idx, loader):
        *prefix, bh, bw = idx

        h_start_index = h_start_index_fn(bh)
        h_end_index = h_end_index_fn(bh)

        w_start_index = w_start_index_fn(bw)
        w_end_index = w_end_index_fn(bw)

        total = None
        for ih, iw in itertools.product(range(kernel_maxes[0]), range(kernel_maxes[1])):
            val = loader(
                prefix,
                [ih, iw],
                [h_start_index, w_start_index],
                [h_end_index, w_end_index],
            )
            if total is None:
                total = val
            else:
                total = ops.add(val, total)
        return total

    return fn_sum


@register_lowering(aten._adaptive_avg_pool2d)
def _adaptive_avg_pool2d(x, output_size):
    assert isinstance(x, TensorBox)
    assert len(output_size) == 2
    x.realize_hint()

    *batch, h_in, w_in = x.get_size()

    h_in = V.graph.sizevars.guard_static_shape(h_in)
    w_in = V.graph.sizevars.guard_static_shape(w_in)

    h_out, w_out = output_size

    # no-op if the same input and output
    if h_in == h_out and w_in == w_out:
        return clone(x)

    if h_in % h_out == 0 and w_in % w_out == 0:
        kernel_size = [h_in // h_out, w_in // w_out]
        return avg_pool2d(x, kernel_size)

    h_kernel_max = ceildiv((h_in + h_out - 1), h_out)
    w_kernel_max = ceildiv((w_in + w_out - 1), w_out)

    new_size = list(batch) + [h_out, w_out]
    dtype = x.get_dtype()

    def start_index(index, out_dim, inp_dim):
        return ir.IndexingDiv((index * inp_dim), out_dim)

    def end_index(index, out_dim, inp_dim):
        return ir.IndexingDiv((index + 1) * inp_dim + out_dim - 1, out_dim)

    h_start_index = functools.partial(start_index, out_dim=h_out, inp_dim=h_in)
    h_end_index = functools.partial(end_index, out_dim=h_out, inp_dim=h_in)

    w_start_index = functools.partial(start_index, out_dim=w_out, inp_dim=w_in)
    w_end_index = functools.partial(end_index, out_dim=w_out, inp_dim=w_in)

    fn_sum = _adaptive_pooling_idx_sum(
        [h_kernel_max, w_kernel_max],
        [h_start_index, w_start_index],
        [h_end_index, w_end_index],
    )

    ones_loader = pad_adaptive_loader(ones_like(x))

    def fn(idx):
        return ops.div(fn_sum(idx, pad_adaptive_loader(x)), fn_sum(idx, ones_loader))

    rv = Pointwise.create(
        device=x.get_device(),
        dtype=dtype,
        inner_fn=fn,
        ranges=new_size,
    )
    # TODO: should we force these to be realized?
    return rv


@register_lowering(aten.upsample_nearest2d_backward.vec)
def upsample_nearest2d_backward(
    x, output_size=None, input_size=None, scale_factors=None
):
    x.realize_hint()

    *batch, inp_h, inp_w = x.get_size()
    inp_h = V.graph.sizevars.guard_static_shape(inp_h)
    inp_w = V.graph.sizevars.guard_static_shape(inp_w)

    *batch, out_h, out_w = input_size

    if inp_h % out_h == 0 and inp_w % out_w == 0:
        return avg_pool2d(x, [inp_h // out_h, inp_w // out_w], divisor_override=1)

    h_kernel_max = ceildiv(inp_h, out_h)
    w_kernel_max = ceildiv(inp_w, out_w)

    def start_index(index, out_dim, inp_dim):
        return ir.CeilDiv(index * inp_dim, out_dim)

    def end_index(index, out_dim, inp_dim):
        return start_index((index + 1), out_dim, inp_dim)

    h_start_index = functools.partial(start_index, out_dim=out_h, inp_dim=inp_h)
    h_end_index = functools.partial(end_index, out_dim=out_h, inp_dim=inp_h)

    w_start_index = functools.partial(start_index, out_dim=out_w, inp_dim=inp_w)
    w_end_index = functools.partial(end_index, out_dim=out_w, inp_dim=inp_w)

    fn_sum = _adaptive_pooling_idx_sum(
        [h_kernel_max, w_kernel_max],
        [h_start_index, w_start_index],
        [h_end_index, w_end_index],
    )

    def fn(idx):
        return fn_sum(idx, pad_adaptive_loader(x))

    rv = Pointwise.create(
        device=x.get_device(),
        dtype=x.get_dtype(),
        inner_fn=fn,
        ranges=list(input_size),
    )

    return rv


@register_lowering(aten.avg_pool2d, type_promotion_kind=None)
def avg_pool2d(
    x,
    kernel_size,
    stride=[],
    padding=0,
    ceil_mode=False,
    count_include_pad=True,
    divisor_override=None,
):
    if not stride:
        stride = kernel_size
    if not padding:
        padding = [0, 0]

    assert isinstance(x, TensorBox)
    assert len(kernel_size) == 2
    assert len(stride) == 2
    assert len(padding) == 2
    assert len(x.get_size()) in (3, 4)

    x.realize_hint()
    *batch, h, w = x.get_size()

    h_out, ceil_mode1 = pooling_size(h, 0, kernel_size, stride, padding, ceil_mode)
    w_out, ceil_mode2 = pooling_size(w, 1, kernel_size, stride, padding, ceil_mode)

    if padding[0] or padding[1] or ceil_mode1 or ceil_mode2:
        x_loader = constant_boundary_condition_2d(x, 0.0, padding)
        had_padding = True
    else:
        x_loader = x.make_loader()
        had_padding = False

    new_size = list(batch) + [h_out, w_out]
    dtype = x.get_dtype()

    def fn_sum(idx, loader):
        *prefix, bh, bw = idx
        total = None
        for ih, iw in itertools.product(range(kernel_size[0]), range(kernel_size[1])):
            ih = bh * stride[0] + ih - padding[0]
            iw = bw * stride[1] + iw - padding[1]
            val = loader([*prefix, ih, iw])
            if total is None:
                total = val
            else:
                total = ops.add(val, total)
        return total

    if count_include_pad or not had_padding or divisor_override:
        if divisor_override:
            scale = 1 / divisor_override
        else:
            scale = 1.0 / (kernel_size[0] * kernel_size[1])

        def fn(idx):
            return ops.mul(fn_sum(idx, x_loader), ops.constant(scale, dtype))

    else:
        ones_loader = constant_boundary_condition_2d(ones_like(x), 0.0, padding)

        def fn(idx):
            # TODO(jansel): optimize to do `int(x<h)` rather than `x<h?1:0`
            return ops.div(fn_sum(idx, x_loader), fn_sum(idx, ones_loader))

    rv = Pointwise.create(
        device=x.get_device(),
        dtype=dtype,
        inner_fn=fn,
        ranges=new_size,
    )
    # TODO(jansel): should we force these to be realized?
    return rv


@register_lowering(aten.avg_pool2d_backward, type_promotion_kind=None)
def avg_pool2d_backward(
    grad_output,
    x,
    kernel_size,
    stride,
    padding,
    ceil_mode,
    count_include_pad,
    divisor_override=None,
):

    assert not divisor_override
    if not stride:
        stride = kernel_size
    if not padding:
        padding = [0, 0]

    assert isinstance(grad_output, TensorBox)
    assert isinstance(x, TensorBox)
    assert len(kernel_size) == 2
    assert len(stride) == 2
    assert len(padding) == 2
    assert len(x.get_size()) in (3, 4)

    grad_output.realize_hint()  # we will read this many times, so make sure it is computed

    *batch, height, width = x.get_size()

    h_out, ceil_mode1 = pooling_size(height, 0, kernel_size, stride, padding, ceil_mode)
    w_out, ceil_mode2 = pooling_size(width, 1, kernel_size, stride, padding, ceil_mode)

    grad_loader = grad_output.make_loader()

    had_padding = padding[0] or padding[1] or ceil_mode1 or ceil_mode2

    *_, pooled_height, pooled_width = grad_output.get_size()
    new_size = list(x.get_size())
    dtype = x.get_dtype()

    h_window_size = max(
        [
            max(h // stride[0] - max(0, (h - kernel_size[0]) // stride[0]), 1)
            for h in range(kernel_size[0] * 2)
        ]
    )
    w_window_size = max(
        [
            max(w // stride[1] - max(0, (w - kernel_size[1]) // stride[1]), 1)
            for w in range(kernel_size[1] * 2)
        ]
    )

    def compute_pool_size_without_padding(ph, pw):
        """
        This computes the scaling factor that we will divide an element
        by when `count_include_pad=False`
        """
        stride_h = ops.constant(stride[0], torch.int32)
        stride_w = ops.constant(stride[1], torch.int32)
        pad_h = ops.constant(padding[0], torch.int32)
        pad_w = ops.constant(padding[1], torch.int32)
        kernel_h = ops.constant(kernel_size[0], torch.int32)
        kernel_w = ops.constant(kernel_size[1], torch.int32)
        hstart = ops.sub(ops.mul(ph, stride_h), pad_h)
        wstart = ops.sub(ops.mul(pw, stride_w), pad_w)
        hend = ops.minimum(
            ops.add(hstart, kernel_h),
            ops.add(ops.index_expr(height, torch.int32), pad_h),
        )
        wend = ops.minimum(
            ops.add(wstart, kernel_w),
            ops.add(ops.index_expr(width, torch.int32), pad_w),
        )
        hstart = ops.maximum(hstart, ops.constant(0, torch.int32))
        wstart = ops.maximum(wstart, ops.constant(0, torch.int32))
        hend = ops.minimum(hend, ops.index_expr(height, torch.int32))
        wend = ops.minimum(wend, ops.index_expr(width, torch.int32))
        divide_factor = ops.mul(ops.sub(hend, hstart), ops.sub(wend, wstart))
        return divide_factor

    def fn(idx):
        *prefix, h, w = idx
        h = h + padding[0]
        w = w + padding[1]
        phstart = ops.index_expr(
            ir.IndexingDiv(h - kernel_size[0] + stride[0], stride[0]), torch.int32
        )
        pwstart = ops.index_expr(
            ir.IndexingDiv(w - kernel_size[1] + stride[1], stride[1]), torch.int32
        )
        phend = ops.index_expr(ir.IndexingDiv(h, stride[0]) + 1, torch.int32)
        pwend = ops.index_expr(ir.IndexingDiv(w, stride[1]) + 1, torch.int32)

        phstart = ops.maximum(phstart, ops.constant(0, torch.int32))
        pwstart = ops.maximum(pwstart, ops.constant(0, torch.int32))
        phend = ops.minimum(phend, ops.index_expr(pooled_height, torch.int32))
        pwend = ops.minimum(pwend, ops.index_expr(pooled_width, torch.int32))

        gradient = None
        for ph_ in range(h_window_size):
            for pw_ in range(w_window_size):
                ph = ops.add(phstart, ops.constant(ph_, torch.int32))
                pw = ops.add(pwstart, ops.constant(pw_, torch.int32))

                if count_include_pad or not had_padding:
                    scale = kernel_size[0] * kernel_size[1]
                else:
                    scale = compute_pool_size_without_padding(ph, pw)

                part = ops.truediv(
                    grad_loader(
                        [
                            *prefix,
                            ops.indirect_indexing(
                                ops.minimum(
                                    ph, ops.sub(phend, ops.constant(1, torch.int32))
                                )
                            ),
                            ops.indirect_indexing(
                                ops.minimum(
                                    pw, ops.sub(pwend, ops.constant(1, torch.int32))
                                )
                            ),
                        ]
                    ),
                    scale,
                )

                mask = ops.and_(
                    ops.lt(ph, phend),
                    ops.lt(pw, pwend),
                )
                if gradient is None:
                    gradient = ops.where(mask, part, ops.constant(0.0, torch.float32))
                else:
                    gradient = ops.where(mask, ops.add(gradient, part), gradient)
        assert gradient is not None
        return gradient

    rv = Pointwise.create(
        device=grad_output.get_device(),
        dtype=dtype,
        inner_fn=fn,
        ranges=new_size,
    )
    return rv


def _validate_reduction_axis(x, axis):
    size = x.get_size()
    if isinstance(axis, int):
        axis = [axis]
    elif not axis:
        axis = range(len(size))
    axis = list(axis)
    for i in range(len(axis)):
        if axis[i] < 0:
            axis[i] += len(size)
        assert 0 <= axis[i] < len(size) or (len(size) == 0 and axis[i] == 0)
    assert len(set(axis)) == len(axis), "reduction axis not unique"
    return axis


def make_reduction(reduction_type: str, override_return_dtype=None):
    def inner(x, axis=None, keepdims=False, *, dtype=None):
        if reduction_type == "min" and axis is not None:
            return (
                reduce_amin(x, axis, keepdims, dtype=dtype),
                reduce_argmin(x, axis, keepdims),
            )
        if reduction_type == "max" and axis is not None:
            return (
                reduce_amax(x, axis, keepdims, dtype=dtype),
                reduce_argmax(x, axis, keepdims),
            )
        if dtype is not None:
            x = to_dtype(x, dtype)
        if reduction_type == "any":
            x = to_dtype(x, torch.bool)
        size = x.get_size()
        axis = set(_validate_reduction_axis(x, axis))

        kept_sizes = []
        kept_idx = []
        reduced_sizes = []
        reduced_idx = []
        for i in range(len(size)):
            if i in axis:
                reduced_idx.append(i)
                reduced_sizes.append(size[i])
            else:
                kept_idx.append(i)
                kept_sizes.append(size[i])

        def loader(index, reduction_index):
            assert len(reduction_index) == len(reduced_idx)
            if keepdims:
                assert len(index) == len(size)
                assert all(index[i] == 0 for i in reduced_idx)
                index = [index[i] for i in kept_idx]
            assert len(index) == len(kept_idx)
            new_index = [None] * (len(index) + len(reduction_index))
            for idx, var in itertools.chain(
                zip(kept_idx, index), zip(reduced_idx, reduction_index)
            ):
                new_index[idx] = var
            return inner_loader(new_index)

        if keepdims:
            new_size = list(size)
            for i in reduced_idx:
                new_size[i] = sympy.Integer(1)
        else:
            new_size = kept_sizes

        inner_loader = x.make_loader()
        result = Reduction.create(
            device=x.get_device(),
            dst_dtype=override_return_dtype or x.get_dtype(),
            src_dtype=x.get_dtype(),
            inner_fn=loader,
            ranges=new_size,
            reduction_ranges=reduced_sizes,
            reduction_type={"amax": "max", "amin": "min"}.get(
                reduction_type, reduction_type
            ),
        )
        if isinstance(
            result.data.data, Reduction
        ):  # Only realize if reduction isn't unrolled
            result.realize()
        return result

    return inner


@register_lowering(aten.mean)
def mean(x, axis=None, keepdim=False, *, dtype=None):
    if dtype is not None:
        x = to_dtype(x, dtype)
    size = x.get_size()
    axis = _validate_reduction_axis(x, axis)
    # compute in higher-precision until end of mean lowering
    output_dtype = x.get_dtype()
    if output_dtype in (torch.float16, torch.bfloat16):
        x = to_dtype(x, torch.float)
    sum_result = sum_(x, axis, keepdim)
    denom = sympy_product(size[i] for i in axis)
    denom = ir.IndexingConstant(denom, x.get_dtype(), x.get_device())
    denom = ExpandView.create(denom, list(sum_result.get_size()))
    return to_dtype(div(sum_result, denom), output_dtype)


@register_lowering([aten.var, prims.var])
def var_(x, axis, correction=1, keepdim=False):
    size = x.get_size()
    axis = _validate_reduction_axis(x, axis)
    diffs = square(sub(x, mean(x, axis, keepdim=True)))
    sum_result = sum_(diffs, axis, keepdim)

    denom = sympy_product(size[i] for i in axis)
    if correction:
        denom = denom - correction
    denom = ir.IndexingConstant(denom, x.get_dtype(), x.get_device())
    denom = ExpandView.create(denom, list(sum_result.get_size()))
    return div(sum_result, denom)


@register_lowering(aten.var_mean)
def var_mean(x, dim, unbiased=True, keepdim=False, correction=None):
    if correction is None:
        correction = int(unbiased)
    return [
        var_(x, dim, correction=correction, keepdim=keepdim),
        mean(x, dim, keepdim=keepdim),
    ]


@register_lowering(aten.std)
def std(x, axis, correction=1, keepdim=False):
    return sqrt(var_(x, axis, correction, keepdim=keepdim))


def pow_recursive(x, y, dtype):
    if y < 0:
        return pow_recursive(ops.reciprocal(x), -y, dtype)
    if y == 0:
        return ops.constant(1, dtype)
    if y == 1:
        return x

    result = pow_recursive(x, y // 2, dtype)
    result = ops.mul(result, result)
    if (y % 2) == 1:
        result = ops.mul(result, x)
    return result


@make_pointwise
def pow_native(a, b):
    return ops.pow(a, b)


def _is_ir_node_and_cuda(x):
    if isinstance(x, ir.IRNode) and decode_device(x.get_device()).type == "cuda":
        return True

    return False


@register_lowering(aten.pow, broadcast=True)
def pow(a, b):
    if _is_ir_node_and_cuda(a) and _is_ir_node_and_cuda(b):
        assert a.get_dtype() in (
            torch.float16,
            torch.float32,
            torch.float64,
        ), "Pow input must be floating point."
    if isinstance(b, float) and b == int(b):
        return pow(a, int(b))
    elif isinstance(b, int) and b == 1:
        return a
    elif isinstance(b, int) and -32 < b < 32:
        # Optimize away small fixed powers
        loader = a.make_loader()

        def fn(idx):
            return pow_recursive(loader(idx), b, a.get_dtype())

        return Pointwise.create(
            device=a.get_device(),
            dtype=a.get_dtype(),
            inner_fn=fn,
            ranges=a.get_size(),
        )
    else:
        return pow_native(a, b)


def mutate_to(changed, val):
    if isinstance(changed, TensorBox):
        changed_data = changed.data
    else:
        changed_data = changed
    if isinstance(val, TensorBox):
        val = val.data

    if not isinstance(val, ir.StorageBox):
        # introduce a copy to handle views
        val = Pointwise.create(
            device=changed.get_device(),
            dtype=changed.get_dtype(),
            inner_fn=val.make_loader(),
            ranges=changed.get_size(),
        ).data
        assert isinstance(val, ir.StorageBox)

    if isinstance(changed_data, ir.StorageBox) and not changed_data.is_input_buffer():
        # Fast path, just swing the data pointer
        val.realize()
        changed_data.data = val.data
        return changed

    ir.MutationLayout.realize_into(val, changed_data)
    return changed


@register_lowering(aten.fill_)
def fill_(x, fill_value):
    return mutate_to(x, full_like(x, fill_value))


@register_lowering(aten.zero_)
def zero_(x):
    return mutate_to(x, full_like(x, 0))


@register_lowering(aten.copy_, type_promotion_kind=None)
def copy_(dst, src, non_blocking=False):
    src = to_device(src, dst.get_device())
    src = to_dtype(src, dst.get_dtype())
    src = expand(src, dst.get_size())
    return mutate_to(dst, src)


@make_pointwise
def floordiv(a, b):
    return ops.floordiv(a, b)


@make_pointwise
def truncdiv(a, b):
    return ops.truncdiv(a, b)


@register_lowering(aten.div.Tensor_mode)
def div_mode(a, b, rounding_mode=None):
    both_integer = is_integer_type(a) and is_integer_type(b)
    both_boolean = is_boolean_type(a) and is_boolean_type(b)

    # floordiv and truncdiv need special handling for integer tensors on Triton,
    # see the discussion at https://github.com/openai/triton/issues/605
    if rounding_mode == "floor":
        assert not both_boolean, "floordiv operands can not be boolean at the same time"
        return floordiv(a, b) if both_integer else floor(div(a, b))
    if rounding_mode == "trunc":
        assert not both_boolean, "truncdiv operands can not be boolean at the same time"
        return truncdiv(a, b) if both_integer else trunc(div(a, b))
    return div(a, b)


@register_lowering([aten.div], broadcast=True)
def div(a, b):
    def fn(*args):
        return ops.div(*args)

    dtype = get_promoted_dtype(
        a, b, type_promotion_kind=ELEMENTWISE_TYPE_PROMOTION_KIND.DEFAULT
    )
    # truediv produces a float tensor even if both operands are integer types
    if is_integer_type(a) and is_integer_type(b):
        dtype = torch.get_default_dtype()
    return make_pointwise(fn, override_return_dtype=dtype)(
        a if isinstance(a, Number) else to_dtype(a, dtype),
        b if isinstance(b, Number) else to_dtype(b, dtype),
    )


@register_lowering([aten.mul], broadcast=True)
def mul(a, b):
    both_bool = is_boolean_type(a) and is_boolean_type(b)
    if both_bool:
        return logical_and(a, b)
    else:
        fn = ops_wrapper(aten.mul.__name__)
        return make_pointwise(fn)(a, b)


# TODO(lezcano) I believe the casting behaviour of prims.div is wrong
# https://github.com/pytorch/pytorch/issues/84412
# div prim performs truncation division on integer inputs
#   and true division for floating and complex inputs
@register_lowering([prims.div], broadcast=True)
def div_prim(a, b):
    is_integral = is_boolean_type(a) or is_integer_type(a)

    if is_integral:
        return div_mode(a, b, rounding_mode="floor")
    else:
        return div(a, b)


# TODO - enable builtin and disable decomp to lower to ptx instruction
# Causes compilation to not complete on timm_vision_transformers inference
# @register_lowering(aten.rsqrt)
# def rsqrt(x):
#     dtype = x.get_dtype()
#     if is_integer_dtype(dtype) or is_boolean_dtype(dtype):
#         x = to_dtype(x, torch.get_default_dtype())
#
#     def _rsqrt(x):
#         return ops.rsqrt(x)
#
#     return make_pointwise(_rsqrt)(x)


@register_lowering([aten.sum, prims.sum])
def sum_(x, axis=None, keepdims=False, *, dtype=None):
    if (
        is_integer_dtype(x.get_dtype()) or is_boolean_dtype(x.get_dtype())
    ) and dtype is None:
        dtype = torch.int64

    fn = make_reduction("sum", override_return_dtype=dtype)
    return fn(x, axis, keepdims, dtype=dtype)


register_lowering(aten.max)(make_reduction("max"))
register_lowering(aten.min)(make_reduction("min"))
reduce_amax = register_lowering(aten.amax)(make_reduction("amax"))
reduce_amin = register_lowering(aten.amin)(make_reduction("amin"))
register_lowering(aten.any)(make_reduction("any", override_return_dtype=torch.bool))
reduce_argmax = register_lowering(aten.argmax)(
    make_reduction("argmax", override_return_dtype=torch.int64)
)
reduce_argmin = register_lowering(aten.argmin)(
    make_reduction("argmin", override_return_dtype=torch.int64)
)

add = register_pointwise(
    aten.add, allow_alpha=True, override_fn_when_input_bool="logical_or"
)
exp = register_pointwise(
    aten.exp, type_promotion_kind=ELEMENTWISE_TYPE_PROMOTION_KIND.INT_TO_FLOAT
)
relu = register_pointwise(aten.relu)
sigmoid = register_pointwise(
    aten.sigmoid, type_promotion_kind=ELEMENTWISE_TYPE_PROMOTION_KIND.INT_TO_FLOAT
)
sqrt = register_pointwise(
    aten.sqrt, type_promotion_kind=ELEMENTWISE_TYPE_PROMOTION_KIND.INT_TO_FLOAT
)
square = register_pointwise(aten.square)
sub = register_pointwise(aten.sub, allow_alpha=True)

register_pointwise(
    aten.cos, type_promotion_kind=ELEMENTWISE_TYPE_PROMOTION_KIND.INT_TO_FLOAT
)
register_pointwise(
    aten.sin, type_promotion_kind=ELEMENTWISE_TYPE_PROMOTION_KIND.INT_TO_FLOAT
)
register_pointwise(aten.abs)
register_pointwise(aten.bitwise_and)
register_pointwise(aten.bitwise_not, override_fn_when_input_bool="logical_not")
register_pointwise(aten.bitwise_or)
register_pointwise(aten.bitwise_xor)
register_pointwise(
    aten.lgamma, type_promotion_kind=ELEMENTWISE_TYPE_PROMOTION_KIND.INT_TO_FLOAT
)
register_pointwise(
    aten.log, type_promotion_kind=ELEMENTWISE_TYPE_PROMOTION_KIND.INT_TO_FLOAT
)
register_pointwise(aten.logical_not, convert_input_to_bool=True)
register_pointwise(aten.maximum)
register_pointwise(aten.minimum)
register_pointwise(aten.neg)
register_pointwise(
    aten.reciprocal, type_promotion_kind=ELEMENTWISE_TYPE_PROMOTION_KIND.INT_TO_FLOAT
)
register_pointwise(aten.remainder)
register_pointwise(aten.sign, override_fn_when_input_bool="identity")
register_pointwise(
    aten.silu, type_promotion_kind=ELEMENTWISE_TYPE_PROMOTION_KIND.INT_TO_FLOAT
)
register_pointwise(aten.ceil)
register_pointwise(aten.fmod)
register_pointwise(aten.signbit, override_return_dtype=torch.bool)

register_pointwise(aten.le, type_promotion_kind=None, override_return_dtype=torch.bool)
register_pointwise(aten.lt, type_promotion_kind=None, override_return_dtype=torch.bool)
register_pointwise(aten.ge, type_promotion_kind=None, override_return_dtype=torch.bool)
register_pointwise(aten.gt, type_promotion_kind=None, override_return_dtype=torch.bool)
register_pointwise(aten.eq, type_promotion_kind=None, override_return_dtype=torch.bool)
register_pointwise(aten.ne, type_promotion_kind=None, override_return_dtype=torch.bool)
logical_and = register_pointwise(
    aten.logical_and,
    type_promotion_kind=None,
    convert_input_to_bool=True,
    override_return_dtype=torch.bool,
)
register_lowering(aten.__and__, type_promotion_kind=None)(logical_and)
register_lowering(aten.__or__, type_promotion_kind=None)(
    register_pointwise(
        aten.logical_or,
        type_promotion_kind=None,
        convert_input_to_bool=True,
        override_return_dtype=torch.bool,
    )
)


def register_inplace(aten_op, outplace_op):
    @register_lowering(aten_op, type_promotion_kind=None)
    def fn(*args, **kwargs):
        result = outplace_op(*args, **kwargs)
        result = to_dtype(result, args[0].get_dtype())
        return mutate_to(args[0], result)

    return fn


register_inplace(aten.add_, add)
register_inplace(aten.mul_, mul)
register_inplace(aten.div_, div)
register_inplace(aten.sub_, sub)
register_inplace(aten.relu_, relu)
register_inplace(aten.sigmoid_, sigmoid)


@register_lowering(aten.sym_size)
def sym_size(a, dim):
    return a.get_size()[dim]


@register_lowering(aten.sym_numel)
def sym_numel(a):
    return a.get_numel()


@register_lowering(operator.mul)
def op_mul(a, b):
    return a * b


@register_lowering(operator.add)
def op_add(a, b):
    return a + b


@register_lowering(operator.floordiv)
def op_floordiv(a, b):
    return IndexingDiv(a, b)


@register_lowering(aten._foobar)
def foobar(self, *args, **kwargs):
    raise NotImplementedError("Helpful for debugging")<|MERGE_RESOLUTION|>--- conflicted
+++ resolved
@@ -252,13 +252,8 @@
     return tuple(reversed(output))
 
 
-<<<<<<< HEAD
-def promote_constants(inputs):
+def promote_constants(inputs, override_return_dtype=None):
     if not any(isinstance(x, (sympy.Expr, int, float)) for x in inputs):
-=======
-def promote_constants(inputs, override_return_dtype=None):
-    if not any(isinstance(x, (int, float)) for x in inputs):
->>>>>>> b33754d4
         return inputs
     if all(isinstance(x, (int, float)) for x in inputs):
         dtype = override_return_dtype or get_promoted_dtype(
@@ -447,12 +442,7 @@
         return ops.where(*args)
 
     a, b = promote_constants([a, b])
-    # if isinstance(a, (float, int)):
-    #     a = constant_like(a)(b)
-    # if isinstance(b, (float, int)):
-    #     b = constant_like(b)(a)
-    # dtype = torch.promote_types(a.get_dtype(), b.get_dtype())
-    dtype = a.get_dtype()
+    dtype = torch.promote_types(a.get_dtype(), b.get_dtype())
     return make_pointwise(fn, override_return_dtype=dtype)(
         cond, to_dtype(a, dtype), to_dtype(b, dtype)
     )
