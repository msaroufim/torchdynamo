import collections
import dataclasses
import itertools
import typing
from typing import List
from typing import Set

import sympy

from .codegen.common import _simplify_loops
from .virtualized import V


class MemoryDep(typing.NamedTuple):
    name: str
    index: sympy.Expr
    size: List[sympy.Expr]

    def broadcast_extend_sizes(self, extra_sizes):
        size = (*self.size, *[x for x in extra_sizes if x != 1])
        return MemoryDep(self.name, self.index, size)

    def rename(self, renames):
        if self.name in renames:
            return MemoryDep(renames[self.name], self.index, self.size)
        return self


class StarDep(typing.NamedTuple):
    # depends on the entire buffer
    name: str

    def rename(self, renames):
        if self.name in renames:
            return StarDep(renames[self.name])
        return self


class IndexExprDep(typing.NamedTuple):
    index: sympy.Expr
    size: List[sympy.Expr]


@dataclasses.dataclass
class ReadWrites:
    reads: Set[MemoryDep]
    writes: Set[MemoryDep]
    index_exprs: Set[IndexExprDep]

    def rename(self, renames: typing.Dict[str, str]):
        return ReadWrites(
            {dep.rename(renames) for dep in self.reads},
            {dep.rename(renames) for dep in self.writes},
            self.index_exprs,
        )

    def with_read(self, name: str):
        assert isinstance(name, str)
        return ReadWrites(
            set.union(self.reads, {StarDep(name)}),
            self.writes,
            self.index_exprs,
        )


class RecordLoadStore(V.MockHandler):
    def __init__(self, var_ranges, normalize):
        super(RecordLoadStore, self).__init__()
        self._reads = set()
        self._writes = set()
        self._index_exprs = set()
        self._var_ranges = var_ranges
        self._normalize = normalize

    def canonicalize(self, index):
        sizes = list(self._var_ranges.values())
        if not self._normalize:
            return index, tuple([x for x in sizes if x != 1])

        # Try to further simplify the indexes even if simplify_loops didn't
        # convert it to the simpliest form because of the interference from
        # different indexing formulas.
        index_vars = list(self._var_ranges.keys())
        new_sizes, reindex, prune = _simplify_loops(index_vars, sizes, [index])

        # assign new variables each dimension to deal with numbering mismatches
        # d0, d1, d2 could become d0, d2 -- which won't match d0, d1
        _, add_var = var_builder("c")
        replacement = dict(zip(index_vars, reindex([add_var(x) for x in new_sizes])))

        index = sympy.expand(index).subs(replacement)
        return index, tuple(new_sizes)

    def load(self, name: str, index: sympy.Expr, upcast: bool = False):
        canonicalized_index, canonicalized_size = self.canonicalize(index)
        self._reads.add(MemoryDep(name, canonicalized_index, canonicalized_size))
        return f"load({name}, {index}, {upcast})"

    def store(self, name, index, value):
        canonicalized_index, canonicalized_size = self.canonicalize(index)
        self._writes.add(MemoryDep(name, canonicalized_index, canonicalized_size))
        return f"store({name}, {index}, {value})"

    def reduction(self, name, dtype, reduction_type, index, value):
        return self.store(name, index, f"reduce_{reduction_type})({value})")

    def index_expr(self, index, dtype):
        canonicalized_index, canonicalized_size = self.canonicalize(index)
        self._index_exprs.add(IndexExprDep(canonicalized_index, canonicalized_size))
        return f"index_expr({index}, {dtype})"


def var_builder(prefix):
    cnt = itertools.count()
    var_ranges = collections.OrderedDict()

    def add_var(length):
        v = sympy.Symbol(f"{prefix}{next(cnt)}", is_integer=True)
        var_ranges[v] = length
        return v

    return var_ranges, add_var


def index_vars_no_squeeze(*argsizes, prefix):
    var_ranges, add_var = var_builder(prefix)
    args = []
    for size in argsizes:
        args.append(list(map(add_var, size)))
    return args, var_ranges


def index_vars_squeeze(*argsizes, prefix="d"):
    from torchinductor.ir import SqueezeView

    var_ranges, add_var = var_builder(prefix)
    args = []
    new_sizes = []
    for size in argsizes:
        new_size, reindex = SqueezeView.squeezer(size)
        new_sizes.append(new_size)
        args.append(reindex(list(map(add_var, new_size))))
    return new_sizes, args, var_ranges


def extract_read_writes(fn, *argsizes, normalize=False):
<<<<<<< HEAD
    new_sizes, args, var_ranges = index_vars_squeeze(*argsizes)
=======
    _, args, var_ranges = index_vars_squeeze(*argsizes)
>>>>>>> 81559fcd
    rw = RecordLoadStore(var_ranges, normalize=normalize)
    with V.set_ops_handler(rw):
        fn(*args)
    return ReadWrites(rw._reads, rw._writes, rw._index_exprs)<|MERGE_RESOLUTION|>--- conflicted
+++ resolved
@@ -144,11 +144,7 @@
 
 
 def extract_read_writes(fn, *argsizes, normalize=False):
-<<<<<<< HEAD
-    new_sizes, args, var_ranges = index_vars_squeeze(*argsizes)
-=======
     _, args, var_ranges = index_vars_squeeze(*argsizes)
->>>>>>> 81559fcd
     rw = RecordLoadStore(var_ranges, normalize=normalize)
     with V.set_ops_handler(rw):
         fn(*args)
