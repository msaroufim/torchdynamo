import atexit
import os
from collections import defaultdict
from enum import Enum
from functools import partial
from unittest.mock import patch

import torch
from torch.testing._internal.common_device_type import OpDTypes
from torch.testing._internal.common_device_type import instantiate_device_type_tests
from torch.testing._internal.common_device_type import onlyNativeDeviceTypes
from torch.testing._internal.common_device_type import ops
from torch.testing._internal.common_methods_invocations import op_db
from torch.testing._internal.common_utils import TestCase
from torch.testing._internal.common_utils import dtype_abbrs
from torch.testing._internal.common_utils import run_tests
from torch.testing._internal.common_utils import skipCUDAMemoryLeakCheckIf
from torch.testing._internal.common_utils import suppress_warnings

import torchdynamo

from .test_torchinductor import check_model
from .test_torchinductor import check_model_cuda

bf16 = torch.bfloat16  # not tested
f64 = torch.float64
f32 = torch.float32
f16 = torch.float16
i8 = torch.int8  # not tested
i16 = torch.int16  # not tested
i32 = torch.int32
i64 = torch.int64
b8 = torch.bool
u8 = torch.uint8  # not tested

_ops = partial(
    ops, dtypes=OpDTypes.supported, allowed_dtypes=[f16, f32, f64, i32, i64, b8]
)

# Success forces pass; failure forces fail; skip unconditionally skips testing
TestExpect = Enum("TestExpect", ("SUCCESS", "XFAILURE", "SKIP"))

COLLECT_EXPECT = os.getenv("PYTORCH_COLLECT_EXPECT", "0") == "1"
FAIL_ON_SUCCESS = os.getenv("PYTORCH_FAIL_ON_SUCCESS", "1") == "1"
ALL_SAMPLES = os.getenv("PYTORCH_ALL_SAMPLES", "0") == "1"
START = os.getenv("PYTORCH_TEST_RANGE_START", None)
END = os.getenv("PYTORCH_TEST_RANGE_END", None)

if START is not None or END is not None:
    assert END is not None
    assert START is not None
    START = int(START)
    END = int(END)
    assert START < END
else:
    START = 0
    END = len(op_db)

seen_succeeded = defaultdict(dict)
seen_failed = defaultdict(dict)
failed_reasons = defaultdict(set)


def print_seen():
    expected_failures = defaultdict(list)

    def fmt_dtypes(dtypes):
        r = ", ".join(sorted(dtype_abbrs[d] for d in dtypes))
        return "{" + r + "}"

    def process(device_type):
        for op, failed_dtypes in seen_failed[device_type].items():
            succeeded_dtypes = seen_succeeded.get(op, set())
            expected_failures_dtypes = failed_dtypes - succeeded_dtypes

            reasons = ""
            if failed_reasons[op]:
                reasons = "  # " + ", ".join(sorted(failed_reasons[op]))
            if expected_failures_dtypes:
                expected_failures[device_type].append(
                    f'   "{op}": {fmt_dtypes(expected_failures_dtypes)},{reasons}'
                )

        expected_failures[device_type].sort()
        nl = "\n"
        print(
            f"""
inductor_expected_failures_single_sample[\"{device_type}\"] = {{
{nl.join(expected_failures[device_type])}
}}
"""
        )

    process("cpu")
    process("cuda")


if COLLECT_EXPECT:
    atexit.register(print_seen)

inductor_skips = defaultdict(dict)

inductor_skips["cpu"] = {
    "linalg.ldl_solve": {b8, f16, f32, f64, i32, i64},  # segfault
    "linalg.lu_solve": {b8, f16, f32, f64, i32, i64},  # segfault
    "reciprocal": {b8, i32, i64},  # segfault
    "lu_solve": {b8, f16, f32, f64, i32, i64},  # segfault
    "lu_unpack": {b8, f16, f32, f64, i32, i64},  # segfault
    "__rdiv__": {b8, f16, f32, f64, i32, i64},  # flaky
}

inductor_skips["cuda"] = {
    # flaky
    "__rdiv__": {b8, f16, f32, f64, i32, i64},
    "mvlgamma.mvlgamma_p_1": {f16, f32, f64, i32, i64},
    "mvlgamma.mvlgamma_p_3": {f16, f32, f64, i32, i64},
    "mvlgamma.mvlgamma_p_5": {f16, f32, f64, i32, i64},
    "masked.prod": {f16, f32, f64},
    "linalg.vander": {f32, f64},
    "sparse.sampled_addmm": {f32, f64},
    "broadcast_tensors": {f32},
    # Call parameter type does not match function signature!
    "masked.logsumexp": {f64},
    "erf": {f64},
    "logsumexp": {f64},
    "lu_unpack": {f32, f64},  # RuntimeError: CUDA error
    "nn.functional.binary_cross_entropy_with_logits": {f64},
    "nn.functional.gelu": {f64},
    "nn.functional.glu": {f64},
    "nn.functional.poisson_nll_loss": {f64},
    "nn.functional.selu": {f64},
    "nn.functional.silu": {f64},
    "nn.functional.tanhshrink": {f64},
    "nn.functional._scaled_dot_product_attention": {f64},
    "nn.functional.softmin.with_dtype": {b8, f16, f32, f64, i32, i64},
    "nn.functional.pixel_shuffle": {b8, f16, f32, f64, i32, i64},
    "nn.functional.pixel_unshuffle": {b8, f16, f32, f64, i32, i64},
    "nn.functional.softmin.with_dtype": {b8, f16, f32, f64, i32, i64},
    "nn.functional.triplet_margin_loss": {f16},
    "special.log_ndtr": {f64},
    "special.ndtr": {f64},
    "scatter_add": {b8, f16, f32, f64, i32, i64},  # segfault
    "scatter_reduce.amax": {f16, f32, f64, i32, i64},  # segfault
    "scatter_reduce.amin": {f16, f32, f64, i32, i64},  # segfault
    "scatter_reduce.mean": {f16, f32, f64, i32, i64},  # segfault
    "scatter_reduce.prod": {f16, f32, f64, i32, i64},  # segfault
    "scatter_reduce.sum": {b8, i64},  # segfault
    "softmax.with_dtype": {b8, f16, f32, f64, i32, i64},  # segfault
    "nn.functional.kl_div": {f64},  # segfault
    "log_softmax.dtype": {b8, f16, f32, f64, i32, i64},  # segfault
    # Jiterator kernel is not expected to work with inductor
    "jiterator_2inputs_2outputs": {b8, f16, f32, f64, i32, i64},
    "jiterator_4inputs_with_extra_args": {b8, f16, f32, f64, i32, i64},
    "jiterator_binary": {b8, f16, f32, f64, i32, i64},
    "jiterator_binary_return_by_ref": {b8, f16, f32, f64, i32, i64},
    "jiterator_unary": {b8, f16, f32, f64, i32, i64},
    # failed since moving PyTorch pin https://github.com/pytorch/torchdynamo/pull/1453
    "dsplit": {f16, f32, f64},
    "hsplit": {f16, f32, f64},
}


inductor_expected_failures_single_sample = defaultdict(dict)

inductor_expected_failures_single_sample["cpu"] = {
    "T": {b8, f16, f32, f64, i32, i64},
    "H": {b8, f16, f32, f64, i32, i64},
    "mH": {b8, f16, f32, f64, i32, i64},
    "mT": {b8, f16, f32, f64, i32, i64},
    "__getitem__": {b8, f16, f32, f64, i32, i64},
    "addr": {f16},
    "allclose": {f16, f32, f64},
    "angle": {f16, f32, f64},
    "argwhere": {b8, f16, f32, f64, i32, i64},
    "bernoulli": {f32, f64},
    "bincount": {i32, i64},
    "chalf": {b8, f16, f32, f64, i32, i64},
    "cholesky": {f32, f64},
    "combinations": {b8, f16, f32, f64, i32, i64},
    "complex": {f16, f32, f64},
    "constant_pad_nd": {f16, f32, f64},
    "copysign": {f16},
    "corrcoef": {f32, f64, i32, i64},
    "cov": {f32, f64, i32, i64},
    "equal": {b8, f16, f32, f64, i32, i64},
    "erf": {b8, f64},
    "fft.fft": {f32, f64},
    "fft.fft2": {b8, f32, f64, i32, i64},
    "fft.fftn": {b8, f32, f64, i32, i64},
    "fft.hfft": {b8, f32, f64, i32, i64},
    "fft.hfft2": {b8, f32, f64, i32, i64},
    "fft.hfftn": {b8, f32, f64, i32, i64},
    "fft.ifft": {f16, f32, f64},
    "fft.ifft2": {b8, f32, f64, i32, i64},
    "fft.ifftn": {b8, f32, f64, i32, i64},
    "fft.ihfft": {b8, f16, f32, f64, i32, i64},
    "fft.ihfft2": {f32, f64},
    "fft.ihfftn": {f32, f64},
    "fft.irfft": {b8, f32, f64, i32, i64},
    "fft.irfft2": {b8, f32, f64, i32, i64},
    "fft.irfftn": {b8, f32, f64, i32, i64},
    "fft.rfft": {f32, f64},
    "fft.rfft2": {f32, f64},
    "fft.rfftn": {f32, f64},
    "index_add": {f16, f32, f64},
    "index_copy": {f16, f32, f64},
    "index_put": {f16, f32, f64},
    "index_reduce": {f16, f32, f64},
    "istft": {f32, f64},
    "linalg.cholesky": {f32, f64},
    "linalg.cholesky_ex": {f32, f64},
    "linalg.eig": {f32, f64},
    "linalg.eigh": {f32, f64},
    "linalg.eigvals": {f32, f64},
    "linalg.eigvalsh": {f32, f64},
    "linalg.ldl_factor": {f32, f64},
    "linalg.lstsq": {f32, f64},
    "linalg.lstsq.grad_oriented": {f32, f64},
    "linalg.matrix_rank": {f32, f64},
    "linalg.matrix_rank.hermitian": {f32, f64},
    "linalg.svd": {f32, f64},
    "logdet": {f32, f64},
    "masked.norm": {f16},
    "masked_fill": {f16},
    "masked_scatter": {f16, f32, f64},
    "masked_select": {b8, f16, f32, f64, i32, i64},
    "max.reduction_no_dim": {f16},
    "max.reduction_with_dim": {b8, f16},
    "min.reduction_no_dim": {f16},
    "min.reduction_with_dim": {b8, f16},
    "multinomial": {f32, f64},
    "mvlgamma.mvlgamma_p_1": {f32, f64},
    "mvlgamma.mvlgamma_p_3": {f32, f64},
    "mvlgamma.mvlgamma_p_5": {f32, f64},
    "nan_to_num": {f16},
    "nanquantile": {f32, f64},
    "nn.functional.avg_pool1d": {i64},
    "nn.functional.avg_pool2d": {i64},
    "nn.functional.adaptive_avg_pool2d": {f16},
    "nn.functional.ctc_loss": {f32, f64},
    "nn.functional.gaussian_nll_loss": {f32, f64},
    "nn.functional.gelu": {f64},
    "nn.functional.huber_loss": {f16, f32, f64},
    "nn.functional.local_response_norm": {i64},
    "nn.functional.one_hot": {i64},
    "nn.functional.pairwise_distance": {f16},
    "nn.functional.rrelu": {f32, f64},
    "nn.functional.triplet_margin_with_distance_loss": {f32, f64, i32, i64},
    "nonzero": {b8, f16, f32, f64, i32, i64},
    "normal": {f16, f32, f64},
    "normal.number_mean": {f16, f32, f64},
    "pca_lowrank": {f32, f64},
    "pinverse": {f32, f64},
    "polar": {f32, f64},
    "quantile": {f32, f64},
    "rand_like": {f16, f32, f64},
    "randint_like": {f16, f32, f64, i32, i64},
    "randn_like": {f16, f32, f64},
    "repeat_interleave": {b8, f16, f32, f64, i32, i64},
    "scatter_add": {f16},
    "scatter_reduce.amax": {b8, f16, f32, f64, i32, i64},
    "scatter_reduce.amin": {b8, f16, f32, f64, i32, i64},
    "scatter_reduce.mean": {f16, f32, f64, i32, i64},
    "scatter_reduce.prod": {b8, f16, f32, f64, i32, i64},
    "scatter_reduce.sum": {f16},
    "segment_reduce.lengths": {f16, f32, f64},
    "segment_reduce.offsets": {f16, f32, f64},
    "sgn": {f16, f32, f64},
    "sparse.sampled_addmm": {f32, f64},
    "stft": {f32, f64},
    "svd": {f32, f64},
    "svd_lowrank": {f32, f64},
    "tensor_split": {b8, f16, f32, f64, i32, i64},
    "to": {b8, f16, f32, f64, i32, i64},
    "to_sparse": {f32, f64},
    "tril": {f16},
    "triu": {f16},
    "uniform": {f16, f32, f64},
    "unique": {b8, f32, f64, i32, i64},
    "unique_consecutive": {b8, f32, f64, i32, i64},
    "var": {f16},
    "var_mean": {f16},
    "view_as_complex": {f16, f32, f64},
}


inductor_expected_failures_single_sample["cuda"] = {
    "T": {b8, f16, f32, f64, i32, i64},
    "H": {b8, f16, f32, f64, i32, i64},
    "mH": {b8, f16, f32, f64, i32, i64},
    "mT": {b8, f16, f32, f64, i32, i64},
    "__getitem__": {b8, f16, f32, f64, i32, i64},
    "allclose": {f16, f32, f64},
    "angle": {f32, f64},
    "argwhere": {b8, f16, f32, f64, i32, i64},
    "baddbmm": {f16},
    "bernoulli": {f16, f32, f64},
    "bincount": {i32, i64},
    "chalf": {b8, f16, f32, f64, i32, i64},
    "cholesky": {f32, f64},
    "combinations": {b8, f16, f32, f64, i32, i64},
    "complex": {f16, f32, f64},
    "corrcoef": {f16, f32, f64, i32, i64},
    "cov": {f16, f32, f64, i32, i64},
    "equal": {b8, f16, f32, f64, i32, i64},
    "erf": {b8},
    "fft.fft": {f16, f32, f64},
    "fft.fft2": {b8, f16, f32, f64, i32, i64},
    "fft.fftn": {b8, f16, f32, f64, i32, i64},
    "fft.hfft": {b8, f16, f32, f64, i32, i64},
    "fft.hfft2": {b8, f16, f32, f64, i32, i64},
    "fft.hfftn": {b8, f16, f32, f64, i32, i64},
    "fft.ifft": {b8, f16, f32, f64, i32, i64},
    "fft.ifft2": {b8, f16, f32, f64, i32, i64},
    "fft.ifftn": {b8, f16, f32, f64, i32, i64},
    "fft.ihfft": {b8, f16, f32, f64, i32, i64},
    "fft.ihfft2": {f16, f32, f64},
    "fft.ihfftn": {f16, f32, f64},
    "fft.irfft": {b8, f16, f32, f64, i32, i64},
    "fft.irfft2": {b8, f16, f32, f64, i32, i64},
    "fft.irfftn": {b8, f16, f32, f64, i32, i64},
    "fft.rfft": {f16, f32, f64},
    "fft.rfft2": {f16, f32, f64},
    "fft.rfftn": {f16, f32, f64},
    "index_add": {f16, f32, f64},
    "index_copy": {f16, f32, f64},
    "index_put": {f16, f32, f64},
    "index_reduce": {f16, f32, f64},
    "istft": {f32, f64},
    "linalg.cholesky": {f32, f64},
    "linalg.cholesky_ex": {f32, f64},
    "linalg.eig": {f32, f64},
    "linalg.eigh": {f32, f64},
    "linalg.eigvals": {f32, f64},
    "linalg.eigvalsh": {f32, f64},
    "linalg.ldl_factor": {f32, f64},
    "linalg.lstsq": {f32, f64},
    "linalg.lstsq.grad_oriented": {f32, f64},
    "linalg.matrix_rank": {f32, f64},
    "linalg.matrix_rank.hermitian": {f32, f64},
    "linalg.pinv.hermitian": {f32, f64},
    "linalg.svd": {f32, f64},
    "masked.argmax": {f16, f32, f64, i32},
    "masked.argmin": {f16, f32, f64, i32},
    "masked_scatter": {f16, f32, f64},
    "masked_select": {b8, f16, f32, f64, i32, i64},
    "max.reduction_with_dim": {b8, i32, i64},
    "min.reduction_with_dim": {b8, i32, i64},
    "multinomial": {f16, f32, f64},
    "nn.functional.adaptive_avg_pool2d": {f16},
    "nn.functional._scaled_dot_product_attention": {f64},
    "nn.functional.ctc_loss": {f32, f64},
    "nn.functional.grid_sample": {f16},
    "nn.functional.gaussian_nll_loss": {f16, f32, f64},
    "nn.functional.huber_loss": {f16, f32, f64},
    "nn.functional.one_hot": {i64},
    "nn.functional.pairwise_distance": {f16, f32, f64},
    "nn.functional.rrelu": {f16, f32, f64},
    "nn.functional.triplet_margin_loss": {f64},
    "nn.functional.triplet_margin_with_distance_loss": {f16, f32, f64, i32, i64},
    "nonzero": {b8, f16, f32, f64, i32, i64},
    "normal": {f16, f32, f64},
    "normal.number_mean": {f16, f32, f64},
    "pca_lowrank": {f32, f64},
    "pinverse": {f32, f64},
    "polar": {f32, f64},
    "pow": {i32, i64},
    "rand_like": {f16, f32, f64},
    "randint_like": {f16, f32, f64, i32, i64},
    "randn_like": {f16, f32, f64},
    "repeat_interleave": {b8, f16, f32, f64, i32, i64},
    "round.decimals_3": {f16},
    "segment_reduce.lengths": {f16, f32, f64},
    "segment_reduce.offsets": {f16, f32, f64},
    "sgn": {f16, f32, f64},
    "stft": {f32, f64},
    "svd": {f32, f64},
    "svd_lowrank": {f32, f64},
    "tensor_split": {b8, f16, f32, f64, i32, i64},
    "to": {b8, f16, f32, f64, i32, i64},
    "to_sparse": {f16, f32, f64},
    "uniform": {f16, f32, f64},
    "unique": {b8, f16, f32, f64, i32, i64},
    "unique_consecutive": {b8, f16, f32, f64, i32, i64},
    "view_as_complex": {f16, f32, f64},
}

inductor_should_fail_with_exception = defaultdict(dict)

inductor_should_fail_with_exception["cpu"] = {}


inductor_should_fail_with_exception["cuda"] = {
    "__rpow__": {
        i32: "Pow input must be floating point.",
        i64: "Pow input must be floating point.",
    }
}


def wrapper_set_seed(op, *args, **kwargs):
    """Wrapper to set seed manually for some functions like dropout
    See: https://github.com/pytorch/pytorch/pull/62315#issuecomment-896143189 for more details.
    """
    torch.manual_seed(42)
    return op(*args, **kwargs)


torch.testing._internal.common_methods_invocations.wrapper_set_seed = wrapper_set_seed

# key can be either op_name, or (op_name, deivce_type), or (op_name, device_type, dtype)
inductor_override_kwargs = {
    # the return value of empty is undefined
    "empty": {"assert_equal": False},
    "empty_like": {"assert_equal": False},
    "new_empty": {"assert_equal": False},
    "new_empty_strided": {"assert_equal": False},
    "randn": {"assert_equal": False},
    "nn.functional.tanhshrink": {"assert_equal": False},
}

# Always test with all sample for following ops
inductor_all_samples = {
    "index_add",
    "index_put",
    "index_copy",
}


class TestInductorOpInfo(TestCase):
    check_model = check_model
    check_model_cuda = check_model_cuda

    @onlyNativeDeviceTypes
    @suppress_warnings
    @skipCUDAMemoryLeakCheckIf(
        True
    )  # inductor kernels failing this test intermittently
    @_ops(op_db[START:END])
    @patch("torchdynamo.config.raise_on_unsafe_aot_autograd", True)
    def test_comprehensive(self, device, dtype, op):
        torchdynamo.reset()
        with torch.no_grad():
            torch.cuda.empty_cache()
        op_name = op.name
        if op.variant_test_name:
            op_name += f".{op.variant_test_name}"

        device_type = torch.device(device).type

        assert device_type in ("cuda", "cpu")

        # with open("test_output.txt", "a") as f:
        #     print(f"CONSIDERING OP {op_name} on {device_type} with {dtype} |
        # {inductor_skips[device_type].get(op_name, set())}", flush=True, file=f)
        #     print(f"CONSIDERING OP {op_name} on {device_type} with {dtype} |
        # {inductor_skips[device_type].get(op_name, set())}", flush=True)
        if dtype in inductor_skips[device_type].get(op_name, set()):
            test_expect = TestExpect.SKIP
            # with open("test_output.txt", "a") as f:
            #     print(f"SKIPPING OP {op_name} on {device_type}", flush=True, file=f)
            #     print(f"SKIPPING OP {op_name} on {device_type}", flush=True)
            self.skipTest(f"{op_name} in {dtype} not supported")
        elif dtype in inductor_expected_failures_single_sample[device_type].get(
            op_name, set()
        ):
            test_expect = TestExpect.XFAILURE
        else:
            test_expect = TestExpect.SUCCESS

        additional_kwargs = {}
        if op_name in inductor_override_kwargs:
            additional_kwargs = inductor_override_kwargs[op_name]
        elif (op_name, device_type) in inductor_override_kwargs:
            additional_kwargs = inductor_override_kwargs[(op_name, device_type)]
        elif (op_name, device_type, dtype) in inductor_override_kwargs:
            additional_kwargs = inductor_override_kwargs[(op_name, device_type, dtype)]

        func = op.get_op()

        def fn(*args, **kwargs):
            return func(*args, **kwargs)

        requires_grad = (
            op.supports_autograd
            and dtype in op.supported_backward_dtypes(device_type)
            # TODO: OpInfo really ought to error out for this case, but it's
            # not exercised in test_ops_gradients atm.  The problem is not
            # complex32 per-se (which is supported by data movement only ops)
            # but that when we do backwards we expect other ops like add to work
            and not dtype == torch.complex32
        )
        samples = op.sample_inputs(device, dtype, requires_grad=requires_grad)

        if op_name not in inductor_all_samples and not ALL_SAMPLES:
            if isinstance(samples, (list, tuple)):
                samples = [samples[0]]
            else:
                samples = [next(samples)]

        try:
            for sample_input in samples:
                args = [sample_input.input] + list(sample_input.args)
                kwargs = sample_input.kwargs

<<<<<<< HEAD
            try:
                # UNCOMMENT TO DEBUG SEGFAULTS
=======
>>>>>>> baa40211
                # with open("test_output.txt", "a") as f:
                #     print(f"RUNNING OP {op_name} on {device_type} with {dtype}", flush=True, file=f)
                #     print(f"RUNNING OP {op_name} on {device_type} with {dtype}", flush=True)
                if device_type == "cuda":
                    # opinfo test case have already place the input on the correct device
                    # so we don't need do additional copy by setting copy_to_cuda=False
                    self.check_model_cuda(
                        fn,
                        args,
                        kwargs,
                        check_lowp=False,
                        nopython=True,
                        copy_to_cuda=False,
                        reference_in_float=False,
                        **additional_kwargs,
                    )
                elif device_type == "cpu":
                    self.check_model(
                        fn,
                        args,
                        kwargs,
                        check_lowp=False,
                        nopython=True,
                        **additional_kwargs,
                    )

        except Exception as e:

            if test_expect is TestExpect.XFAILURE:
                return

            seen_failed[device_type].setdefault(op_name, set()).add(dtype)

            if COLLECT_EXPECT:
                return

            known_failure = False
            if dtype in inductor_should_fail_with_exception[device_type].get(
                op_name, set()
            ):
                failure = inductor_should_fail_with_exception[device_type][op_name][
                    dtype
                ]
                if failure in str(e):
                    known_failure = True

<<<<<<< HEAD
                if not known_failure:
                    raise e
            else:
                # UNCOMMENT TO DEBUG SEGFAULTS
                # with open("test_output.txt", "a") as f:
                #     print(
                #         f"SUCCEEDED OP {op_name} on {device_type} with {dtype}",
                #         flush=True,
                #         file=f,
                #     )
                seen_succeeded[device_type].setdefault(op_name, set()).add(dtype)
=======
            if not known_failure:
                raise e
        else:
            # with open("test_output.txt", "a") as f:
            #     print(f"SUCCEEDED OP {op_name} on {device_type} with {dtype}", flush=True, file=f)
            seen_succeeded[device_type].setdefault(op_name, set()).add(dtype)
>>>>>>> baa40211

        if test_expect is TestExpect.XFAILURE and not COLLECT_EXPECT:
            if FAIL_ON_SUCCESS:
                raise RuntimeError(
                    f"unexpected success {op_name}, {dtype}, {device_type}"
                )


instantiate_device_type_tests(TestInductorOpInfo, globals())

if __name__ == "__main__":
    torchdynamo.config.raise_on_assertion_error = True
    run_tests()<|MERGE_RESOLUTION|>--- conflicted
+++ resolved
@@ -502,12 +502,7 @@
             for sample_input in samples:
                 args = [sample_input.input] + list(sample_input.args)
                 kwargs = sample_input.kwargs
-
-<<<<<<< HEAD
-            try:
                 # UNCOMMENT TO DEBUG SEGFAULTS
-=======
->>>>>>> baa40211
                 # with open("test_output.txt", "a") as f:
                 #     print(f"RUNNING OP {op_name} on {device_type} with {dtype}", flush=True, file=f)
                 #     print(f"RUNNING OP {op_name} on {device_type} with {dtype}", flush=True)
@@ -553,27 +548,12 @@
                 ]
                 if failure in str(e):
                     known_failure = True
-
-<<<<<<< HEAD
-                if not known_failure:
-                    raise e
-            else:
-                # UNCOMMENT TO DEBUG SEGFAULTS
-                # with open("test_output.txt", "a") as f:
-                #     print(
-                #         f"SUCCEEDED OP {op_name} on {device_type} with {dtype}",
-                #         flush=True,
-                #         file=f,
-                #     )
-                seen_succeeded[device_type].setdefault(op_name, set()).add(dtype)
-=======
             if not known_failure:
                 raise e
-        else:
-            # with open("test_output.txt", "a") as f:
-            #     print(f"SUCCEEDED OP {op_name} on {device_type} with {dtype}", flush=True, file=f)
-            seen_succeeded[device_type].setdefault(op_name, set()).add(dtype)
->>>>>>> baa40211
+            else:
+                # with open("test_output.txt", "a") as f:
+                #     print(f"SUCCEEDED OP {op_name} on {device_type} with {dtype}", flush=True, file=f)
+                seen_succeeded[device_type].setdefault(op_name, set()).add(dtype)
 
         if test_expect is TestExpect.XFAILURE and not COLLECT_EXPECT:
             if FAIL_ON_SUCCESS:
