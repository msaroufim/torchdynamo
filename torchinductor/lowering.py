import functools
import itertools
from typing import List

import sympy
import torch
import torch.fx

from . import config
from . import ir
from .ir import ExpandView
from .ir import PermuteView
from .ir import Pointwise
from .ir import Reduction
from .ir import SqueezeView
from .ir import TensorBox
from .ir import View
from .utils import has_torchvision_roi_align
from .utils import sympy_product
from .virtualized import V
from .virtualized import ops

lowerings = {}
aten = torch.ops.aten
prims = torch.ops.prims
needs_realized_inputs = {
    aten.as_strided,
    aten.avg_pool2d,
    aten.bmm,
    aten.constant_pad_nd,
    aten.convolution,
    aten.convolution_backward,
    aten.max_pool2d_with_indices,
    aten.mm,
    aten.reflection_pad2d,
    aten.upsample_nearest2d,
}

# TODO(jansel): ezyang says we won't need this in the future, try removing it
# based on https://github.com/pytorch/pytorch/blob/9e3eb329df8f701/c10/core/ScalarType.h#L28
DTYPE_ID_LOOKUP = {
    0: torch.uint8,
    1: torch.int8,
    2: torch.int16,
    3: torch.int32,
    4: torch.int64,
    5: torch.float16,
    6: torch.float32,
    7: torch.float64,
    8: torch.complex32,
    9: torch.complex64,
    10: torch.complex32,
    11: torch.bool,
    15: torch.bfloat16,
    # TODO(jansel): add quantized types?
    #  _(c10::qint8, QInt8) /* 12 */
    # _(c10::quint8, QUInt8) /* 13 */
    # _(c10::qint32, QInt32) /* 14 */
    # _(c10::quint4x2, QUInt4x2) /* 16 */
    # _(c10::quint2x4, QUInt2x4) /* 17 */
}


def decode_dtype(dtype: int):
    if not isinstance(dtype, int):
        return dtype
    assert dtype in DTYPE_ID_LOOKUP, f"id {dtype} missing from DTYPE_ID_LOOKUP"
    dtype = DTYPE_ID_LOOKUP[dtype]
    return dtype


def decode_device(device):
    if device is None:
        return torch.tensor(0.0).device  # default device
    if isinstance(device, str):
        return torch.device(device)
    return device


def _register_lowering(aten_fn, decomp_fn, broadcast, type_promote):
    """
    Add a lowering to lowerings dict

    Arguments:
        aten_fn: torch.ops.aten.* fn we are lowering
        decomp_fn: alternate implementation on our IR
        broadcast: True to apply broadcasting to tensor inputs
        type_promote: True to apply type promotion to tensor inputs
    """

    @functools.wraps(decomp_fn)
    def wrapped(*args, **kwargs):
        args = list(args)
        # Only look at args that are Tensors
        indices = [i for i, x in enumerate(args) if isinstance(x, TensorBox)]
        # kwargs tensors not supported yet
        assert not any(isinstance(x, TensorBox) for x in kwargs.values())

        if type_promote and indices:
            dtype = functools.reduce(
                torch.promote_types, [args[i].get_dtype() for i in indices]
            )
            for i in indices:
                args[i] = to_dtype(args[i], dtype)
            for i in range(len(args)):
                if isinstance(args[i], ir.Constant):
                    args[i] = ir.Constant(
                        args[i].value, dtype, args[indices[0]].get_device()
                    )

        if broadcast and indices:
            for i, x in zip(indices, broadcast_tensors(*[args[i] for i in indices])):
                args[i] = x
            for i in range(len(args)):
                if isinstance(args[i], ir.Constant):
                    args[i] = ExpandView.create(
                        args[i], list(args[indices[0]].get_size())
                    )

        return decomp_fn(*args, **kwargs)

    if not isinstance(aten_fn, (list, tuple)):
        aten_fn = [aten_fn]
<<<<<<< HEAD

    for fn in list(aten_fn):
        if hasattr(fn, "overloads"):
=======
    else:
        aten_fn = list(aten_fn)

    for fn in list(aten_fn):
        if isinstance(fn, torch._ops.OpOverloadPacket):
>>>>>>> 18312fe1
            for overload in fn.overloads():
                other_fn = getattr(fn, overload)
                if other_fn not in lowerings:
                    aten_fn.append(other_fn)

    lowerings.update({fn: wrapped for fn in aten_fn})
    return wrapped


def register_lowering(aten_fn, broadcast=False, type_promote=True):
    """
    Shim to support decorator syntax.
    """
    return functools.partial(
        _register_lowering, aten_fn, broadcast=broadcast, type_promote=type_promote
    )


def broadcast_symbolic_shapes(a, b):
    """
    Broadcasting logic based on symbolic shapes.

    We give the shapes 0 and 1 concrete values, while all other shapes
    are symbolic sympy formulas.
    """
    output = []
    for a, b in itertools.zip_longest(
        reversed(a), reversed(b), fillvalue=sympy.Integer(1)
    ):
        if b == 1:
            output.append(a)
        elif a == 1:
            output.append(b)
        else:
            V.graph.sizevars.guard_equals(a, b)
            if len(sympy.expand(b).free_symbols) < len(sympy.expand(a).free_symbols):
                output.append(b)  # prefer shorter formula
            else:
                output.append(a)
    return tuple(reversed(output))


def promote_constants(inputs):
    if not any(isinstance(x, (int, float)) for x in inputs):
        return inputs
    ex = next(x for x in inputs if isinstance(x, TensorBox))
    return [
        (
            ExpandView.create(
                ir.Constant(x, ex.get_dtype(), ex.get_device()), list(ex.get_size())
            )
            if isinstance(x, (int, float))
            else x
        )
        for x in inputs
    ]


def make_pointwise(fn, override_dtype=None, override_device=None, override_bool=None):
    def inner(*inputs: List[TensorBox]):
        inputs = promote_constants(inputs)
        loaders = [x.make_loader() for x in inputs]
        ranges = inputs[0].get_size()
        dtype = override_dtype or inputs[0].get_dtype()

        for other in inputs[1:]:
            assert isinstance(other, ir.BaseConstant) or len(ranges) == len(
                other.get_size()
            ), f"ndim mismatch {fn} {ranges} {other.get_size()}"

        def inner_fn(index):
            assert len(index) == len(ranges), f"wrong ndim {index} {ranges}"
            if dtype == torch.bool and override_bool is not None:
                return override_bool(*[load(index) for load in loaders])
            else:
                return fn(*[load(index) for load in loaders])

        return Pointwise.create(
            device=override_device or inputs[0].get_device(),
            dtype=dtype,
            inner_fn=inner_fn,
            ranges=ranges,
        )

    return inner


@register_lowering(prims.convert_element_type, type_promote=False)
def to_dtype(x: TensorBox, dtype: torch.dtype):
    if x.get_dtype() == dtype:
        return x

    def _to_dtype(x):
        return ops.to_dtype(x, dtype)

    return make_pointwise(_to_dtype, override_dtype=dtype)(x)


def to_device(x: TensorBox, device=torch.device):
    if x.get_device() == device:
        return x
    return TensorBox.create(ir.DeviceCopy.create(x, device))


@register_lowering(aten._to_copy)
def _to_copy(
    x,
    *,
    dtype=None,
    layout=None,
    device=None,
    pin_memory=None,
    non_blocking=False,
    memory_format=None,
):
    assert not layout or layout == torch.strided, "TODO"
    assert not pin_memory, "TODO"
    assert not memory_format, "TODO"
    if dtype is not None:
        x = to_dtype(x, decode_dtype(dtype))
    if device is not None and device != x.get_device():
        x = to_device(x, device)
    return x


@register_lowering(aten.to)
def to(x, device_or_dtype, non_blocking=False, copy=False, memory_format=None):
    assert not memory_format, "TODO"
    if isinstance(device_or_dtype, torch.dtype):
        return to_dtype(x, device_or_dtype)
    if isinstance(device_or_dtype, torch.device):
        return to_device(x, device_or_dtype)
    assert False, device_or_dtype


def ops_wrapper(name):
    assert isinstance(name, str)

    def fn(*args, **kwargs):
        return getattr(ops, name)(*args, **kwargs)

    return fn


def register_pointwise(
    aten_fn,
    name=None,
    broadcast=True,
    type_promote=True,
    override_dtype=None,
    override_device=None,
    override_bool=None,
):
    """A pointwise function that maps ops.{name} to inputs"""
    name = name or aten_fn.__name__
    fn = ops_wrapper(name)
    if override_bool is not None:
        override_bool = ops_wrapper(override_bool)

    fn = make_pointwise(
        fn,
        override_dtype=override_dtype,
        override_device=override_device,
        override_bool=override_bool,
    )
    fn = register_lowering(aten_fn, broadcast=broadcast, type_promote=type_promote)(fn)

    if hasattr(prims, name):
        register_lowering(getattr(prims, name), type_promote=False)(fn)
    return fn


@register_lowering(aten.where, broadcast=True, type_promote=False)
def where(cond, a, b):
    def fn(*args):
        return ops.where(*args)

    if isinstance(a, (float, int)):
        a = constant_like(a)(b)
    if isinstance(b, (float, int)):
        b = constant_like(b)(a)

    dtype = torch.promote_types(a.get_dtype(), b.get_dtype())
    return make_pointwise(fn, override_dtype=dtype)(
        cond, to_dtype(a, dtype), to_dtype(b, dtype)
    )


@register_lowering(aten.broadcast_tensors, broadcast=False, type_promote=False)
def broadcast_tensors(*inputs):
    if len(inputs) == 1 and isinstance(inputs[0], (list, tuple)):
        return broadcast_tensors(*inputs[0])
    target = functools.reduce(
        broadcast_symbolic_shapes, [x.get_size() for x in inputs], ()
    )
    outputs = []
    for x in inputs:
        sizes = x.get_size()
        if len(sizes) != len(target) or any(
            ((a == 1 and b != 1) or (a != 1 and b == 1)) for a, b in zip(sizes, target)
        ):
            x = expand(x, target)
        outputs.append(x)
    return outputs


@register_lowering(aten.alias)
@register_lowering(aten.detach)
def detach(x):
    assert isinstance(x, TensorBox)
    return x  # AOT autograd handles this for us


@register_lowering(aten.squeeze)
def squeeze(x, dim=None):
    assert isinstance(x, TensorBox)
    if dim is None:
        return TensorBox(SqueezeView.create(x.data))

    dim = _validate_dim(x, dim, 0)
    new_shape = list(x.get_size())
    removed = new_shape.pop(dim)
    assert removed == 1, removed
    return view(x, new_shape)


@register_lowering(aten.expand)
def expand(x, sizes):
    if isinstance(x, ir.BaseConstant):
        return ExpandView.create(x, tuple(sizes))
    assert isinstance(x, TensorBox)
    assert isinstance(sizes, (list, tuple))
    if tuple(x.get_size()) == tuple(sizes):
        return x
    x.mark_reuse(
        V.graph.sizevars.size_hint(sympy_product(sizes) / sympy_product(x.get_size()))
    )
    return TensorBox(ExpandView.create(x.data, tuple(sizes)))


@register_lowering(prims.broadcast_in_dim)
def broadcast_in_dim(a, shape, broadcast_dimensions):
    s = list(shape)
    for broadcast_dimension in broadcast_dimensions:
        s[broadcast_dimension] = -1

    v = a
    for idx, x in enumerate(s):
        if x != -1:
            v = unsqueeze(v, idx)

    return expand(v, shape)


@register_lowering(aten.expand_as)
def expand_as(x, y):
    return expand(x, y.get_size())


@register_lowering(aten.repeat)
def repeat(x, repeats):
    old_size = list(x.get_size())
    if len(repeats) > len(old_size):
        old_size = [sympy.Integer(1)] * (len(repeats) - len(old_size)) + old_size
        x = view(x, list(old_size))
    assert len(repeats) == len(x.get_size())

    new_size = list(x.get_size())

    for i in range(len(repeats)):
        assert repeats[i] >= 1
        if repeats[i] > 1:
            new_size[i] = new_size[i] * repeats[i]

    if all((a == 1 or b == 1) for a, b in zip(repeats, old_size)):
        return expand(x, new_size)

    def inner_fn(index):
        assert len(index) == len(repeats)
        index = list(index)
        for i in range(len(repeats)):
            if repeats[i] > 1:
                if old_size[i] == 1:
                    index[i] = sympy.Integer(0)
                else:
                    index[i] = ir.ModularIndexing(index[i], 1, old_size[i])
        return x_loader(index)

    x.mark_reuse(
        V.graph.sizevars.size_hint(sympy_product(new_size) / sympy_product(old_size))
    )
    x_loader = x.make_loader()
    return Pointwise.create(
        device=x.get_device(),
        dtype=x.get_dtype(),
        inner_fn=inner_fn,
        ranges=list(new_size),
    )


@register_lowering(aten._unsafe_view)
@register_lowering(aten.view)
@register_lowering(aten.reshape)
def view(x, sizes):
    assert isinstance(x, TensorBox)
    assert isinstance(sizes, (list, tuple))
    return TensorBox(View.create(x.data, sizes))


@register_lowering(aten.permute)
def permute(x, dims):
    assert isinstance(x, TensorBox)
    assert isinstance(dims, (list, tuple))
    return TensorBox(PermuteView.create(x.data, tuple(dims)))


@register_lowering(aten.slice)
def slice_(x, dim, start, end, step=1):
    assert isinstance(x, TensorBox)
    dim = _validate_dim(x, dim, 0)
    return TensorBox(ir.SliceView.create(x.data, dim, start, end, step))


@register_lowering(aten.as_strided)
def as_strided(x, size, stride, storage_offset=None):
    x.realize()
    if not ir.is_storage_and_layout(x):
        raise NotImplementedError(f"unrealized as_strided({x}, ...)")
    storage, old_layout = ir.as_storage_and_layout(x)
    new_layout = ir.FixedLayout(
        old_layout.device,
        old_layout.dtype,
        [sympy.expand(s) for s in size],
        [sympy.expand(s) for s in stride],
        sympy.expand(storage_offset or 0),
    )
    return TensorBox(ir.ReinterpretView(storage, new_layout))


@register_lowering(aten.cat)
def cat(inputs, dim=0):
    if len(inputs) == 1:
        return inputs[0]
    dim = _validate_dim(inputs[0], dim, 0)
    return TensorBox(ir.ConcatKernel.create(inputs, dim))


@register_lowering(aten.select)
def select(x, dim, idx):
    idx = View.handle_negative_index(idx, x.get_size()[dim])
    return squeeze(slice_(x, dim, idx, idx + 1), dim)


@register_lowering(aten.split)
def split(x, sizes, dim=0):
    dim = _validate_dim(x, dim, 0)
    x_size = V.graph.sizevars.guard_static_shape(x.get_size()[dim])
    if isinstance(sizes, int):
        sizes = [sizes] * ((x_size + sizes - 1) // sizes)
    result = []
    start = 0
    for size in sizes:
        end = start + size
        result.append(slice_(x, dim, start, end))
        start = end
    return result


@register_lowering(aten.split_with_sizes)
def split_with_sizes(x, sizes, dim=0):
    return split(x, sizes, dim)


@register_lowering(aten.unbind)
def unbind(x, dim=0):
    dim = _validate_dim(x, dim, 0)
    x_size = V.graph.sizevars.guard_static_shape(x.get_size()[dim])
    result = []
    for i in range(x_size):
        result.append(select(x, dim, i))
    return result


@register_lowering(aten.unsqueeze)
def unsqueeze(x, dim):
    dim = _validate_dim(x, dim, 1)
    new_shape = list(x.get_size())
    new_shape.insert(dim, sympy.Integer(1))
    return view(x, new_shape)


@register_lowering(aten.unsqueeze_)
def unsqueeze_(x, dim):
    val = unsqueeze(x, dim)
    assert isinstance(x, TensorBox)
    assert isinstance(val, TensorBox)
    x.data = val.data
    return x


def _validate_dim(x, dim, offset):
    assert isinstance(dim, int)
    ndim = len(x.get_size())
    if dim < 0:
        dim += ndim + offset
    assert 0 <= dim < ndim + offset
    return dim


@register_lowering(aten.glu)
def glu(x, dim=-1):
    dim = _validate_dim(x, dim, 0)
    new_len = V.graph.sizevars.guard_static_shape(x.get_size()[dim]) // 2
    a = slice_(x, dim, 0, new_len)
    b = slice_(x, dim, new_len, new_len * 2)
    return mul(a, sigmoid(b))


@register_lowering(aten.mm)
def mm(a: TensorBox, b: TensorBox):
    return TensorBox.create(ir.MatrixMultiply.create(a, b))


@register_lowering(aten.bmm)
def bmm(a: TensorBox, b: TensorBox):
    return TensorBox.create(ir.BatchMatrixMultiply.create(a, b))


@register_lowering(aten._embedding_bag, type_promote=False)
def _embedding_bag(
    weight,
    indices,
    offsets,
    scale_grad_by_freq=False,
    mode=0,
    sparse=False,
    per_sample_weights=None,
    include_last_offset=False,
):
    kernel = (
        aten._embedding_bag_forward_only if config.forward_only else aten._embedding_bag
    )
    return list(
        map(
            TensorBox.create,
            ir.FallbackKernel.create(
                kernel,
                weight,
                indices,
                offsets,
                scale_grad_by_freq,
                mode,
                False,  # TODO(jansel): support sparse
                per_sample_weights,
                include_last_offset,
            ),
        )
    )


@register_lowering(aten.native_dropout, type_promote=False)
def native_dropout(x, p, train):
    # There is a decomp in core for this, but it produces different answers than eager
    if train:
        return list(
            map(
                TensorBox.create,
                ir.FallbackKernel.create(aten.native_dropout, x, p, train),
            )
        )
    return x, ones_like(x, dtype=torch.bool)


@register_lowering(aten.bernoulli_, type_promote=False)
def bernoulli_(x, *args):
    x.realize()
    V.graph.realize_users_of(x.get_name())
    ir.InplaceBernoulliFallback(x, *args)
    return x


def make_fallback(kernel):
    needs_realized_inputs.add(kernel)

    @register_lowering(kernel, type_promote=False)
    def handler(*args):
        result = ir.FallbackKernel.create(kernel, *args)
        if isinstance(result, (list, tuple)):
            return list(map(TensorBox.create, result))
        else:
            return TensorBox.create(result)


if has_torchvision_roi_align():
    make_fallback(torch.ops.torchvision.roi_align)

# TODO(jansel): we should implement decomps for these
make_fallback(aten._adaptive_avg_pool2d_backward)
<<<<<<< HEAD
make_fallback(aten._cudnn_rnn)
make_fallback(aten._cudnn_rnn_backward)
make_fallback(aten._fused_moving_avg_obs_fq_helper)
make_fallback(aten.avg_pool2d_backward)
make_fallback(aten.convolution_backward)
make_fallback(aten.cumsum)
=======
make_fallback(aten.avg_pool2d_backward)
make_fallback(aten.convolution_backward)
make_fallback(aten._cudnn_rnn)
make_fallback(aten._cudnn_rnn_backward)
make_fallback(aten._fused_moving_avg_obs_fq_helper)
>>>>>>> 18312fe1
make_fallback(aten.grid_sampler_2d)
make_fallback(aten.max_pool2d_with_indices_backward)
make_fallback(aten.native_batch_norm_backward)
make_fallback(aten.native_dropout_backward)
make_fallback(aten.randperm)
make_fallback(aten.reflection_pad2d_backward)
make_fallback(aten.sort)
make_fallback(aten.topk)
make_fallback(aten.upsample_bilinear2d_backward)
make_fallback(aten.upsample_nearest2d_backward)


@register_lowering(aten.convolution)
def convolution(
    x: TensorBox,
    weight: TensorBox,
    bias: TensorBox,
    stride: List[int],
    padding: List[int],
    dilation: List[int],
    transposed: bool,
    output_padding: List[int],
    groups: int,
):
    result = TensorBox.create(
        ir.Convolution.create(
            x,
            weight,
            None,  # bias handled below
            stride,
            padding,
            dilation,
            transposed,
            output_padding,
            groups,
        )
    )
    if bias is not None:
        kernel_dims = len(weight.get_size()) - 2
        out_chan = result.get_size()[-1 - kernel_dims]
        bias = view(bias, [out_chan] + kernel_dims * [1])
        result = add(result, bias)
    return result


@register_lowering(aten.clone)
def clone(x, *, memory_format=0):
    # TODO(jansel): memory format
    return Pointwise.create(
        device=x.get_device(),
        dtype=x.get_dtype(),
        inner_fn=x.make_loader(),
        ranges=list(x.get_size()),
    )


@register_lowering([torch.arange, aten.arange])
def arange(
    start,
    end=None,
    step=1,
    *,
    dtype=None,
    device=None,
    layout=torch.strided,
    pin_memory=False,
):
    assert layout == torch.strided
    assert not pin_memory
    if end is None:
        end = start
        start = 0

    assert isinstance(start, int)
    assert isinstance(end, int)
    assert isinstance(step, int)

    dtype = dtype or torch.get_default_dtype()
    length = (end - start) // step
    start = sympy.Integer(start)
    step = sympy.Integer(step)

    return Pointwise.create(
        device=decode_device(device),
        dtype=dtype,
        inner_fn=lambda index: ops.index_expr(step * index[0] + start, dtype),
        ranges=[sympy.Integer(length)],
    )


@register_lowering(torch.linspace)
def linspace(start, end, steps, *, dtype=None, device=None):
    dtype = dtype or torch.get_default_dtype()

    step_size = (end - start) / (steps - 1)

    def inner_fn(index):
        return ops.add(
            ops.mul(ops.constant(step_size, dtype), ops.index_expr(index[0], dtype)),
            ops.constant(start, dtype),
        )

    return Pointwise.create(
        device=decode_device(device),
        dtype=dtype,
        inner_fn=inner_fn,
        ranges=[sympy.Integer(steps)],
    )


@register_lowering(aten.triu)
def triu(x, diagonal=0):
    x_loader = x.make_loader()
    dtype = x.get_dtype()

    def inner_fn(index):
        *_, i, j = index
        return ops.where(
            ops.ge(
                ops.index_expr(j - i - diagonal, torch.int32),
                ops.constant(0, torch.int32),
            ),
            x_loader(index),
            ops.constant(0, dtype),
        )

    return Pointwise.create(
        device=x.get_device(),
        dtype=dtype,
        inner_fn=inner_fn,
        ranges=list(x.get_size()),
    )


@register_lowering(aten.select_scatter)
def select_scatter(x, src, dim: int, index: int):
    x_loader = x.make_loader()
    dim = _validate_dim(x, dim, 0)
    src = expand(unsqueeze(src, dim), x.get_size())
    src_loader = src.make_loader()

    def inner_fn(idx):
        return ops.where(
            ops.eq(
                ops.index_expr(idx[dim], torch.int32),
                ops.constant(index, torch.int32),
            ),
            src_loader(idx),
            x_loader(idx),
        )

    return Pointwise.create(
        device=x.get_device(),
        dtype=x.get_dtype(),
        inner_fn=inner_fn,
        ranges=list(x.get_size()),
    )


@register_lowering(aten.slice_scatter)
def slice_scatter(x, src, dim=0, start=None, end=None, step=1):
    x_loader = x.make_loader()
    dim = _validate_dim(x, dim, 0)
    dim_size = x.get_size()[dim]
    if start is not None and start < 0:
        start = start + dim_size
    if end is not None and end < 0:
        end = end + dim_size
    if start is None:
        start = 0
    if end is None or V.graph.sizevars.maybe_guard_leq(x.get_size()[dim], end):
        end = dim_size

    src_size = list(x.get_size())
    src_size[dim] = ir.IndexingDiv(sympy.expand(end - start), sympy.expand(step))
    src = expand(src, src_size)
    src_loader = src.make_loader()

    def inner_fn(idx):
        idx_dim = ops.index_expr(idx[dim], torch.int32)
        src_idx = list(idx)
        src_idx[dim] = ir.IndexingDiv(idx[dim] - start, step)

        mask = []
        if start != 0:
            mask.append(
                ops.ge(
                    idx_dim,
                    ops.index_expr(sympy.expand(start), torch.int32),
                )
            )
        if end != dim_size:
            mask.append(
                ops.lt(
                    idx_dim,
                    ops.index_expr(sympy.expand(end), torch.int32),
                )
            )
        if step != 1:
            mask.append(
                ops.eq(
                    ops.index_expr(
                        ir.ModularIndexing(idx[dim] - start, 1, step), torch.int32
                    ),
                    ops.constant(0, torch.int32),
                )
            )
        assert mask
        mask = functools.reduce(ops.and_, mask)
        src_val = ops.masked(mask, lambda: src_loader(src_idx), 0.0)
        return ops.where(
            mask,
            src_val,
            x_loader(idx),
        )

    return Pointwise.create(
        device=x.get_device(),
        dtype=x.get_dtype(),
        inner_fn=inner_fn,
        ranges=list(x.get_size()),
    )


def _unwrap(x):
    if isinstance(x, (list, tuple)) and len(x) > 0:
        return _unwrap(x[0])
    return x


@register_lowering(torch.tensor)
def tensor(data, *, dtype=None, device=None):
    if isinstance(_unwrap(data), int):
        dtype = dtype or torch.int64
    else:
        dtype = dtype or torch.get_default_dtype()

    if isinstance(data, (float, int)):
        ranges = []

        def inner_fn(index):
            return ops.constant(data, dtype)

    elif len(data) == 0 or isinstance(data[0], (float, int)) and len(data) <= 8:
        # inline small tensors
        ranges = [sympy.Integer(len(data))]

        def inner_fn(index):
            def binary_search(start, end):
                assert start < end
                if end - start == 1:
                    return ops.constant(data[start], dtype)
                mid = (end - start) // 2 + start
                return ops.where(
                    ops.lt(
                        ops.index_expr(index[0], torch.int64),
                        ops.constant(mid, torch.int64),
                    ),
                    binary_search(start, mid),
                    binary_search(mid, end),
                )

            if len(data) == 0:
                return ops.constant(0, dtype)
            return binary_search(0, len(data))

    else:
        return V.graph.add_tensor_constant(
            torch.tensor(data, dtype=dtype, device=device)
        )

    return Pointwise.create(
        device=decode_device(device),
        dtype=dtype,
        inner_fn=inner_fn,
        ranges=ranges,
    )


@register_lowering(torch.as_tensor)
def as_tensor(data, dtype=None, device=None):
    if isinstance(data, TensorBox):
        if dtype is not None:
            data = to(data, dtype)
        if device is not None:
            data = to(data, device)
        return data
    return tensor(data, dtype=dtype, device=device)


@register_lowering(torch.LongTensor)
def long_tensor(data):
    return tensor(data, dtype=torch.int64)


@register_lowering(aten._local_scalar_dense)
def _local_scalar_dense(data):
    return ir.DynamicScalar()


def _full(fill_value, device, dtype, size):
    if isinstance(fill_value, ir.Constant):
        fill_value = fill_value.value
    assert isinstance(fill_value, (int, float)), fill_value
    return Pointwise.create(
        device=device,
        dtype=dtype,
        inner_fn=lambda index: ops.constant(fill_value, dtype),
        ranges=list(size),
    )


def constant_like(fill_value):
    def _constant_like(
        x, *, dtype=None, device=None, layout=0, pin_memory=False, memory_format=None
    ):
        assert not pin_memory
        assert layout in (0, torch.strided)
        assert memory_format in (None, torch.contiguous_format)
        if dtype is None:
            dtype = x.get_dtype()
        else:
            dtype = decode_dtype(dtype)
        device = device or x.get_device()
        return _full(fill_value, device, dtype, x.get_size())

    return _constant_like


empty_like = register_lowering(aten.empty_like)(constant_like(0))
zeros_like = register_lowering(aten.zeros_like)(constant_like(0))
ones_like = register_lowering(aten.ones_like)(constant_like(1))


@register_lowering(aten.full_like)
def full_like(x, fill_value, **kwargs):
    return constant_like(fill_value)(x, **kwargs)


def tensor_constructor(fill_value):
    # torch.zeros, torch.ones, etc
    def inner(*size, dtype=None, device=None):
        device = decode_device(device)
        dtype = dtype or torch.get_default_dtype()
        if len(size) == 1 and isinstance(size[0], (list, tuple, torch.Size)):
            size = tuple(size[0])
        size = [sympy.Integer(s) for s in size]
        return _full(fill_value, device, dtype, size)

    return inner


register_lowering([torch.empty, aten.empty])(tensor_constructor(0))
register_lowering([torch.zeros, aten.zeros])(tensor_constructor(0))
register_lowering([torch.ones, aten.ones])(tensor_constructor(1))


def new_constant(fill_value):
    def _new_constant(
        x, size, *, dtype=None, layout=None, device=None, pin_memory=None
    ):
        assert isinstance(size, (list, type))
        assert not pin_memory
        assert not layout or layout == torch.strided
        dtype = decode_dtype(dtype) or x.get_dtype()
        device = device or x.get_device()
        size = [sympy.Integer(s) for s in size]
        return _full(fill_value, device, dtype, size)

    return _new_constant


register_lowering(aten.new_empty)(new_constant(0))
register_lowering(aten.new_zeros)(new_constant(0))
register_lowering(aten.new_ones)(new_constant(1))


@register_lowering(aten.empty_strided)
def empty_strided(
    size, stride, *, dtype=None, layout=None, device=None, pin_memory=None
):
    assert isinstance(size, (list, type))
    assert isinstance(stride, (list, type))
    assert not pin_memory
    assert not layout or layout == torch.strided
    dtype = decode_dtype(dtype) or torch.get_default_dtype()
    device = device or torch.tensor(0.0).device
    pointwise = _full(fill_value=0, device=device, dtype=dtype, size=size)
    if tuple(ir.FlexibleLayout.contiguous_strides(size)) == tuple(stride):
        # fast path, no need to realize it
        return pointwise
    pointwise.realize()
    buffer = pointwise.data.data
    assert isinstance(buffer, ir.ComputedBuffer)
    buffer.layout = ir.FixedLayout(
        device=device,
        dtype=dtype,
        size=[sympy.expand(s) for s in size],
        stride=[sympy.expand(s) for s in stride],
    )
    return pointwise


@register_lowering(aten.new_empty_strided)
def new_empty_strided(
    x, size, stride, *, dtype=None, layout=None, device=None, pin_memory=None
):
    if dtype is None:
        dtype = x.get_dtype()
    if device is None:
        device = x.get_device()
    return empty_strided(
        size, stride, dtype=dtype, layout=layout, device=device, pin_memory=pin_memory
    )


@register_lowering(torch.full)
def full(size, fill_value, **kwargs):
    return tensor_constructor(fill_value)(size, **kwargs)


@register_lowering(aten.gather, type_promote=False)
def gather(x, dim, index):
    assert isinstance(x, TensorBox)
    assert isinstance(dim, int)
    assert "int" in str(index.get_dtype())
    assert 0 <= dim < len(x.get_size())

    x_loader = x.make_loader()
    index_loader = index.make_loader()

    def fn(idx):
        idx = list(idx)
        idx[dim] = ops.indirect_indexing(index_loader(idx))
        return x_loader(idx)

    return Pointwise.create(
        device=x.get_device(),
        dtype=x.get_dtype(),
        inner_fn=fn,
        ranges=index.get_size(),
    )


@register_lowering(aten.embedding, type_promote=False)
def embedding(weight, indices, padding_idx=-1, scale_grad_by_freq=False, sparse=False):
    assert not sparse
    assert isinstance(weight, TensorBox)
    assert isinstance(indices, TensorBox)
    assert "int" in str(indices.get_dtype())

    weight_loader = weight.make_loader()
    indices_loader = indices.make_loader()
    indices_ndim = len(indices.get_size())
    new_size = [*indices.get_size(), *weight.get_size()[1:]]

    def fn(idx):
        assert len(idx) == len(new_size), f"{idx} != {new_size}"
        var_index = indices_loader(idx[:indices_ndim])
        weight_idx = [ops.indirect_indexing(var_index)] + [*idx[indices_ndim:]]
        return weight_loader(weight_idx)

    return Pointwise.create(
        device=weight.get_device(),
        dtype=weight.get_dtype(),
        inner_fn=fn,
        ranges=new_size,
    )


@register_lowering(aten.index, type_promote=False)
def index(x, indices):
    assert isinstance(indices, (list, tuple))
    x_loader = x.make_loader()
    indices_loaders = [i.make_loader() for i in indices if i is not None]
    indices_sizes = [i.get_size() for i in indices if i is not None]
    output_size = list(indices_sizes[0])
    for i in range(1, len(indices_sizes)):
        assert len(indices_sizes[i]) == len(output_size)
        for j in range(len(output_size)):
            output_size[j] = V.graph.sizevars.guard_equals(
                output_size[j], indices_sizes[i][j]
            )

    start_offset = 0
    # only support None at start or end for now
    tmp = list(indices)
    while tmp and tmp[-1] is None:
        tmp.pop()
    while tmp and tmp[0] is None:
        tmp.pop(0)
        start_offset += 1
    assert all((i is not None) for i in tmp)
    end_offset = len(output_size) + start_offset

    x_size = x.get_size()
    output_size = [
        *x_size[:start_offset],
        *output_size,
        *x_size[start_offset + len(indices_loaders) :],
    ]

    def fn(idx):
        assert len(idx) == len(output_size)
        new_index = [
            ops.indirect_indexing(loader(idx[start_offset:end_offset]))
            for loader in indices_loaders
        ]
        new_index = [*idx[:start_offset], *new_index, *idx[end_offset:]]
        return x_loader(new_index)

    return Pointwise.create(
        device=x.get_device(),
        dtype=x.get_dtype(),
        inner_fn=fn,
        ranges=output_size,
    )


@register_lowering(aten.index_put_, type_promote=False)
def index_put_(self, indices, values, accumulate=False):
    values = to_dtype(values, self.get_dtype())
    assert isinstance(self, TensorBox)
    self.realize()
    V.graph.realize_users_of(self.get_name())

    if ir.is_triton(self.get_device()) and accumulate:
        # Workaround broken tl.atomic_add
        # https://gist.github.com/jansel/dcb795f8594689aad87b967d40e9bf5d
        for idx in indices:
            idx.realize()
        values.realize()
        ir.IndexPutFallback(self, indices, values, accumulate)
        return self

    iter_ranges = []
    index_loaders = []

    for s_size, idx, v_size in itertools.zip_longest(
        self.get_size(), indices, values.get_size()
    ):
        assert s_size is not None
        assert v_size is not None
        if idx is not None:
            (i_size,) = idx.get_size()
            iter_ranges.append(V.graph.sizevars.guard_equals(i_size, v_size))
            index_loaders.append(idx.make_loader())
        else:
            iter_ranges.append(V.graph.sizevars.guard_equals(s_size, v_size))
            index_loaders.append(None)

    def output_indexer(index):
        assert len(index) == len(index_loaders)
        index = list(index)
        for i, loader in enumerate(index_loaders):
            if loader is not None:
                index[i] = ops.indirect_indexing(loader([index[i]]))
        return index

    scatter = ir.Scatter(
        device=self.get_device(),
        dtype=self.get_dtype(),
        inner_fn=values.make_loader(),
        ranges=iter_ranges,
        output_indexer=output_indexer,
        scatter_mode="atomic_add" if accumulate else None,
    )
    buffer = ir.ComputedBuffer(
        None,
        ir.MutationLayout(self),
        scatter,
    )
    buffer.name = V.graph.register_buffer(buffer)
    return self


@register_lowering(aten.index_select, type_promote=False)
def index_select(x, dim, indices):
    x_loader = x.make_loader()
    index_loader = indices.make_loader()
    dim = _validate_dim(x, dim, 0)

    sizes = list(x.get_size())
    (sizes[dim],) = indices.get_size()

    def fn(idx):
        assert len(idx) == len(sizes)
        idx = list(idx)
        idx[dim] = ops.indirect_indexing(index_loader([idx[dim]]))
        return x_loader(idx)

    return Pointwise.create(
        device=x.get_device(),
        dtype=x.get_dtype(),
        inner_fn=fn,
        ranges=sizes,
    )


@register_lowering(aten.upsample_nearest2d)
def upsample_nearest2d(x, output_size=None, scale_factors=None):
    x.realize()  # elements are reused
    x_loader = x.make_loader()

    *batch, ih, iw = x.get_size()
    ih = V.graph.sizevars.guard_static_shape(ih)
    iw = V.graph.sizevars.guard_static_shape(iw)

    if scale_factors:
        assert not output_size
        sh, sw = scale_factors
        oh = int(ih * sh)
        ow = int(iw * sw)
    else:
        oh, ow = output_size

    scale_h = ih / oh
    scale_w = iw / ow

    def scale(x, scale):
        x = ops.index_expr(x, torch.float32)
        x = ops.mul(x, ops.constant(scale, torch.float32))
        x = ops.to_dtype(x, torch.int32)
        return ops.indirect_indexing(x)

    def fn(idx):
        *b, x, y = idx
        return x_loader([*b, scale(x, scale_h), scale(y, scale_w)])

    return Pointwise.create(
        device=x.get_device(),
        dtype=x.get_dtype(),
        inner_fn=fn,
        ranges=[*batch, sympy.Integer(oh), sympy.Integer(ow)],
    )


@register_lowering(aten.upsample_bilinear2d)
def upsample_bilinear2d(x, output_size=None, align_corners=False, scale_factors=None):
    return TensorBox.create(
        ir.FallbackKernel.create(
            aten.upsample_bilinear2d, x, output_size, align_corners, scale_factors
        )
    )


@register_lowering(aten.reflection_pad2d)
def reflection_pad2d(x, padding):
    assert len(padding) == 4
    left, right, top, bot = padding
    x.realize()  # elements are reused

    x_loader = x.make_loader()
    *batch, h, w = x.get_size()
    h = V.graph.sizevars.guard_static_shape(h)
    w = V.graph.sizevars.guard_static_shape(w)

    def reflect(x, size, offset):
        size = ops.constant(size - 1, torch.int32)
        x = ops.index_expr(x, torch.int32)
        x = ops.sub(x, ops.constant(offset, torch.int32))
        x = ops.sub(size, ops.abs(ops.sub(size, ops.abs(x))))
        return ops.indirect_indexing(x)

    def fn(idx):
        *b, x, y = idx
        x = reflect(x, h, top)
        y = reflect(y, w, left)
        return x_loader([*b, x, y])

    return Pointwise.create(
        device=x.get_device(),
        dtype=x.get_dtype(),
        inner_fn=fn,
        ranges=[*batch, sympy.Integer(h + top + bot), sympy.Integer(w + left + right)],
    )


def constant_pad_2d(x, padding, fill_value):
    assert len(padding) == 4
    left, right, top, bot = padding
    x.realize()  # elements are reused

    x_loader = constant_boundary_condition_2d(x, fill_value, padding)
    *batch, h, w = x.get_size()
    h = V.graph.sizevars.guard_static_shape(h)
    w = V.graph.sizevars.guard_static_shape(w)

    def fn(idx):
        *b, x, y = idx
        return x_loader([*b, x - top, y - left])

    return Pointwise.create(
        device=x.get_device(),
        dtype=x.get_dtype(),
        inner_fn=fn,
        ranges=[*batch, sympy.Integer(h + top + bot), sympy.Integer(w + left + right)],
    )


@register_lowering(aten.constant_pad_nd)
def constant_pad_nd(x, padding, fill_value=0):
    assert len(padding) == 4
    return constant_pad_2d(x, padding, fill_value)


def constant_boundary_condition_2d(x, fill_value, padding):
    *_, h, w = x.get_size()
    x_loader = x.make_loader()

    def load(index):
        *prefix, ih, iw = index
        mask = ops.and_(
            ops.and_(
                ops.ge(
                    ops.index_expr(ih, torch.int64),
                    ops.index_expr(sympy.Integer(0), torch.int64),
                ),
                ops.ge(
                    ops.index_expr(iw, torch.int64),
                    ops.index_expr(sympy.Integer(0), torch.int64),
                ),
            ),
            ops.and_(
                ops.lt(
                    ops.index_expr(ih, torch.int64),
                    ops.index_expr(h, torch.int64),
                ),
                ops.lt(
                    ops.index_expr(iw, torch.int64),
                    ops.index_expr(w, torch.int64),
                ),
            ),
        )
        return ops.masked(mask, lambda: x_loader([*prefix, ih, iw]), fill_value)

    return load


def pooling_size(x, i, kernel_size, stride, padding, ceil_mode):

    x_out = ir.IndexingDiv(
        x + 2 * padding[i] - (kernel_size[i] - 1) + (stride[i] - 1), stride[i]
    )

    if ceil_mode:
        x_alt = ir.IndexingDiv(
            x + 2 * padding[i] - (kernel_size[i] - 1) + 2 * (stride[i] - 1), stride[i]
        )

        if V.graph.sizevars.size_hint(x_out - x_alt) == 0:
            # ceil mode is actually a no-op, lets guard on that
            V.graph.sizevars.guard_equals(x_out, x_alt)
            ceil_mode = False
        else:
            x_out = x_alt
    return x_out, ceil_mode


@register_lowering(aten.max_pool2d_with_indices)
def max_pool2d_with_indices(
    x, kernel_size, stride=None, padding=0, dilation=1, ceil_mode=False
):
    assert dilation == 1 or all(d == 1 for d in dilation)
    assert isinstance(x, TensorBox)
    assert len(kernel_size) == 2
    assert len(stride) == 2
    assert padding == 0 or len(padding) == 2
    assert len(x.get_size()) in (3, 4)
    if padding == 0:
        padding = [0, 0]
    if stride is None:
        stride = kernel_size

    x.realize()  # we will read this many times, so make sure it is computed

    *batch, h, w = x.get_size()

    h_out, ceil_mode1 = pooling_size(h, 0, kernel_size, stride, padding, ceil_mode)
    w_out, ceil_mode2 = pooling_size(w, 1, kernel_size, stride, padding, ceil_mode)

    if padding[0] or padding[1] or ceil_mode1 or ceil_mode2:
        x_loader = constant_boundary_condition_2d(x, float("-inf"), padding)
    else:
        x_loader = x.make_loader()

    new_size = list(batch) + [h_out, w_out]

    def fn(idx, return_index):
        *prefix, bh, bw = idx
        maxval = None
        maxindex = None
        for ih, iw in itertools.product(range(kernel_size[0]), range(kernel_size[1])):
            ih = bh * stride[0] + ih - padding[0]
            iw = bw * stride[1] + iw - padding[1]
            val = x_loader([*prefix, ih, iw])
            index = ops.index_expr(ih * w + iw, torch.int64)
            if maxval is None:
                maxindex = index
                maxval = val
            else:
                maxindex = ops.where(ops.gt(val, maxval), index, maxindex)
                maxval = ops.maximum(val, maxval)
        if return_index:
            return maxindex
        else:
            return maxval

    r1 = Pointwise.create(
        device=x.get_device(),
        dtype=x.get_dtype(),
        inner_fn=functools.partial(fn, return_index=False),
        ranges=new_size,
    )
    r2 = Pointwise.create(
        device=x.get_device(),
        dtype=torch.int64,
        inner_fn=functools.partial(fn, return_index=True),
        ranges=new_size,
    )
    # TODO(jansel): should we force these to be realized?
    return r1, r2


@register_lowering(aten.avg_pool2d)
def avg_pool2d(
    x,
    kernel_size,
    stride=[],
    padding=0,
    ceil_mode=False,
    count_include_pad=True,
    divisor_override=None,
):
    assert not divisor_override
    if not stride:
        stride = kernel_size
    if not padding:
        padding = [0, 0]

    assert isinstance(x, TensorBox)
    assert len(kernel_size) == 2
    assert len(stride) == 2
    assert len(padding) == 2
    assert len(x.get_size()) in (3, 4)

    # TODO(jansel): realize after padding?
    x.realize()  # we will read this many times, so make sure it is computed

    *batch, h, w = x.get_size()

    h_out, ceil_mode1 = pooling_size(h, 0, kernel_size, stride, padding, ceil_mode)
    w_out, ceil_mode2 = pooling_size(w, 1, kernel_size, stride, padding, ceil_mode)

    if padding[0] or padding[1] or ceil_mode1 or ceil_mode2:
        x_loader = constant_boundary_condition_2d(x, 0.0, padding)
        had_padding = True
    else:
        x_loader = x.make_loader()
        had_padding = False

    new_size = list(batch) + [h_out, w_out]
    dtype = x.get_dtype()

    def fn_sum(idx, loader):
        *prefix, bh, bw = idx
        total = None
        for ih, iw in itertools.product(range(kernel_size[0]), range(kernel_size[1])):
            ih = bh * stride[0] + ih - padding[0]
            iw = bw * stride[1] + iw - padding[1]
            val = loader([*prefix, ih, iw])
            if total is None:
                total = val
            else:
                total = ops.add(val, total)
        return total

    if count_include_pad or not had_padding:
        scale = 1.0 / (kernel_size[0] * kernel_size[1])

        def fn(idx):
            return ops.mul(fn_sum(idx, x_loader), ops.constant(scale, dtype))

    else:
        ones_loader = constant_boundary_condition_2d(ones_like(x), 0.0, padding)

        def fn(idx):
            # TODO(jansel): optimize to do `int(x<h)` rather than `x<h?1:0`
            return ops.div(fn_sum(idx, x_loader), fn_sum(idx, ones_loader))

    rv = Pointwise.create(
        device=x.get_device(),
        dtype=dtype,
        inner_fn=fn,
        ranges=new_size,
    )
    # TODO(jansel): should we force these to be realized?
    return rv


@register_lowering(aten._adaptive_avg_pool2d)
def _adaptive_avg_pool2d(x, output_size):
    assert isinstance(x, TensorBox)
    assert len(output_size) == 2
    return TensorBox.create(ir.AdaptiveAvgPool2d.create(x, output_size))


def _validate_reduction_axis(x, axis):
    size = x.get_size()
    if isinstance(axis, int):
        axis = [axis]
    elif not axis:
        axis = range(len(size))
    axis = list(axis)
    for i in range(len(axis)):
        if axis[i] < 0:
            axis[i] += len(size)
        assert 0 <= axis[i] < len(size)
    assert len(set(axis)) == len(axis), "reduction axis not unique"
    return axis


def make_reduction(reduction_type: str, override_dtype=None):
    def inner(x, axis=None, keepdims=False, *, dtype=None):
        if dtype is not None:
            x = to_dtype(x, dtype)
        assert (
            reduction_type in ("sum", "amax", "amin", "any") or axis is None
        ), "TODO: max with index"
        if reduction_type == "any":
            x = to_dtype(x, torch.bool)
        size = x.get_size()
        axis = set(_validate_reduction_axis(x, axis))

        kept_sizes = []
        kept_idx = []
        reduced_sizes = []
        reduced_idx = []
        for i in range(len(size)):
            if i in axis:
                reduced_idx.append(i)
                reduced_sizes.append(size[i])
            else:
                kept_idx.append(i)
                kept_sizes.append(size[i])

        def loader(index, reduction_index):
            assert len(reduction_index) == len(reduced_idx)
            if keepdims:
                assert len(index) == len(size)
                assert all(index[i] == 0 for i in reduced_idx)
                index = [index[i] for i in kept_idx]
            assert len(index) == len(kept_idx)
            new_index = [None] * (len(index) + len(reduction_index))
            for idx, var in itertools.chain(
                zip(kept_idx, index), zip(reduced_idx, reduction_index)
            ):
                new_index[idx] = var
            return inner_loader(new_index)

        if keepdims:
            new_size = list(size)
            for i in reduced_idx:
                new_size[i] = sympy.Integer(1)
        else:
            new_size = kept_sizes

        inner_loader = x.make_loader()
        result = Reduction.create(
            device=x.get_device(),
            dtype=override_dtype or x.get_dtype(),
            inner_fn=loader,
            ranges=new_size,
            reduction_ranges=reduced_sizes,
            reduction_type={"amax": "max", "amin": "min"}.get(
                reduction_type, reduction_type
            ),
        )
        result.realize()
        return result

    return inner


@register_lowering(aten.mean)
def mean(x, axis=None, keepdim=False, *, dtype=None):
    if dtype is not None:
        x = to_dtype(x, dtype)
    size = x.get_size()
    axis = _validate_reduction_axis(x, axis)
    sum_result = sum_(x, axis, keepdim)
    denom = sympy_product(size[i] for i in axis)
    denom = ir.IndexingConstant(denom, x.get_dtype(), x.get_device())
    denom = ExpandView.create(denom, list(sum_result.get_size()))
    return div(sum_result, denom)


@register_lowering([aten.var, prims.var])
def var_(x, axis, correction=1, keepdim=False):
    size = x.get_size()
    axis = _validate_reduction_axis(x, axis)
    diffs = square(sub(x, mean(x, axis, keepdim=True)))
    sum_result = sum_(diffs, axis, keepdim)

    denom = sympy_product(size[i] for i in axis)
    if correction:
        denom = denom - correction
    denom = ir.IndexingConstant(denom, x.get_dtype(), x.get_device())
    denom = ExpandView.create(denom, list(sum_result.get_size()))
    return div(sum_result, denom)


@register_lowering(aten.var_mean)
def var_mean(x, dim, unbiased=True, keepdim=False, correction=None):
    if correction is None:
        correction = int(unbiased)
    return [
        var_(x, dim, correction=correction, keepdim=keepdim),
        mean(x, dim, keepdim=keepdim),
    ]


@register_lowering(aten.std)
def std(x, axis, correction=1, keepdim=False):
    return sqrt(var_(x, axis, correction, keepdim=keepdim))


def pow_recursive(x, y, dtype):
    if y < 0:
        return pow_recursive(ops.reciprocal(x), -y, dtype)
    if y == 0:
        return ops.constant(1, dtype)
    if y == 1:
        return x

    result = pow_recursive(x, y // 2, dtype)
    result = ops.mul(result, result)
    if (y % 2) == 1:
        result = ops.mul(result, x)
    return result


@register_lowering(aten.pow, broadcast=True)
def pow(a, b):
    # see https://github.com/openai/triton/issues/506
    # triton doesn't support pow, so need to rewrite it
    # this is a lowering not a decomp, due to upstream pytorch being unstable
    if isinstance(b, float) and b == int(b):
        return pow(a, int(b))
    elif isinstance(b, int) and b == 1:
        return a
    elif isinstance(b, int):
        loader = a.make_loader()

        def fn(idx):
            return pow_recursive(loader(idx), b, a.get_dtype())

        return Pointwise.create(
            device=a.get_device(),
            dtype=a.get_dtype(),
            inner_fn=fn,
            ranges=a.get_size(),
        )
    else:
        assert False, "TODO: check correctness here"
        # odd integer: torch.sign(a) * torch.exp(torch.log(torch.abs(a)) * b)
        # even integer: torch.exp(torch.log(torch.abs(a)) * b)
        # else: torch.exp(torch.log(a) * b)


def mutate_to(changed, val):
    if isinstance(changed, TensorBox):
        changed_data = changed.data
    else:
        changed_data = changed
    if isinstance(val, TensorBox):
        val = val.data

    if not isinstance(val, ir.StorageBox):
        # introduce a copy to handle views
        val = Pointwise.create(
            device=changed.get_device(),
            dtype=changed.get_dtype(),
            inner_fn=val.make_loader(),
            ranges=changed.get_size(),
        ).data
        assert isinstance(val, ir.StorageBox)

    if isinstance(changed_data, ir.StorageBox):
        # Fast path, just swing the data pointer
        val.realize()
        changed_data.data = val.data
        return changed

    ir.MutationLayout.realize_into(val, changed_data)
    return changed


@register_lowering(aten.fill_)
def fill_(x, fill_value):
    return mutate_to(x, full_like(x, fill_value))


@register_lowering(aten.zero_)
def zero_(x):
    return mutate_to(x, full_like(x, 0))


@register_lowering(aten.copy_, type_promote=False)
def copy_(dst, src, non_blocking=False):
    src = to_device(src, dst.get_device())
    src = to_dtype(src, dst.get_dtype())
    src = expand(src, dst.get_size())
    return mutate_to(dst, src)


sum_ = register_lowering([prims.sum, aten.sum])(make_reduction("sum"))
register_lowering(aten.max)(make_reduction("max"))
register_lowering(aten.min)(make_reduction("min"))
register_lowering(aten.amax)(make_reduction("amax"))
register_lowering(aten.amin)(make_reduction("amin"))
register_lowering(aten.any)(make_reduction("any", override_dtype=torch.bool))

add = register_pointwise(aten.add)
div = register_pointwise(aten.div)
exp = register_pointwise(aten.exp)
mul = register_pointwise(aten.mul)
relu = register_pointwise(aten.relu)
sigmoid = register_pointwise(aten.sigmoid)
sqrt = register_pointwise(aten.sqrt)
square = register_pointwise(aten.square)
sub = register_pointwise(aten.sub)

register_pointwise(aten.abs)
register_pointwise(aten.bitwise_and)
register_pointwise(aten.bitwise_not, override_bool="logical_not")
register_pointwise(aten.bitwise_or)
register_pointwise(aten.bitwise_xor)
register_pointwise(aten.log)
register_pointwise(aten.logical_not)
register_pointwise(aten.maximum)
register_pointwise(aten.minimum)
register_pointwise(aten.neg)
register_pointwise(aten.reciprocal)
register_pointwise(aten.remainder)
register_pointwise(aten.round)
register_pointwise(aten.sign)
register_pointwise(aten.silu)
register_pointwise(aten.trunc)
register_pointwise(aten.floor)
register_pointwise(aten.isinf, override_dtype=torch.bool)
register_pointwise(aten.isnan, override_dtype=torch.bool)

register_pointwise(aten.le, type_promote=False, override_dtype=torch.bool)
register_pointwise(aten.lt, type_promote=False, override_dtype=torch.bool)
register_pointwise(aten.ge, type_promote=False, override_dtype=torch.bool)
register_pointwise(aten.gt, type_promote=False, override_dtype=torch.bool)
register_pointwise(aten.eq, type_promote=False, override_dtype=torch.bool)
register_pointwise(aten.ne, type_promote=False, override_dtype=torch.bool)
register_pointwise(aten.__and__, type_promote=False, override_dtype=torch.bool)
register_pointwise(aten.__or__, type_promote=False, override_dtype=torch.bool)


def register_inplace(aten_op, outplace_op):
    @register_lowering(aten_op, type_promote=False)
    def fn(*args):
        result = outplace_op(*args)
        return mutate_to(args[0], result)

    return fn


register_inplace(aten.add_, add)
register_inplace(aten.mul_, mul)
register_inplace(aten.div_, div)
register_inplace(aten.sub_, sub)
register_inplace(aten.relu_, relu)
register_inplace(aten.sigmoid_, sigmoid)<|MERGE_RESOLUTION|>--- conflicted
+++ resolved
@@ -121,17 +121,9 @@
 
     if not isinstance(aten_fn, (list, tuple)):
         aten_fn = [aten_fn]
-<<<<<<< HEAD
-
-    for fn in list(aten_fn):
-        if hasattr(fn, "overloads"):
-=======
-    else:
-        aten_fn = list(aten_fn)
 
     for fn in list(aten_fn):
         if isinstance(fn, torch._ops.OpOverloadPacket):
->>>>>>> 18312fe1
             for overload in fn.overloads():
                 other_fn = getattr(fn, overload)
                 if other_fn not in lowerings:
@@ -630,20 +622,12 @@
 
 # TODO(jansel): we should implement decomps for these
 make_fallback(aten._adaptive_avg_pool2d_backward)
-<<<<<<< HEAD
-make_fallback(aten._cudnn_rnn)
-make_fallback(aten._cudnn_rnn_backward)
-make_fallback(aten._fused_moving_avg_obs_fq_helper)
-make_fallback(aten.avg_pool2d_backward)
-make_fallback(aten.convolution_backward)
-make_fallback(aten.cumsum)
-=======
 make_fallback(aten.avg_pool2d_backward)
 make_fallback(aten.convolution_backward)
 make_fallback(aten._cudnn_rnn)
 make_fallback(aten._cudnn_rnn_backward)
+make_fallback(aten.cumsum)
 make_fallback(aten._fused_moving_avg_obs_fq_helper)
->>>>>>> 18312fe1
 make_fallback(aten.grid_sampler_2d)
 make_fallback(aten.max_pool2d_with_indices_backward)
 make_fallback(aten.native_batch_norm_backward)
