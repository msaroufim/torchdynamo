.PHONY: default develop test torchbench format lint setup clean

PY_FILES := $(wildcard *.py) $(wildcard torchdynamo/*.py) $(wildcard torchdynamo/*/*.py) \
<<<<<<< HEAD
            $(wildcard test/*.py) $(wildcard torchinductor/*.py) $(wildcard torchinductor/*/*.py) \
            $(wildcard benchmarks/*.py) $(wildcard benchmarks/*/*.py) $(wildcard .circleci/*.py) \
			$(wildcard tools/*.py)
=======
            $(wildcard torchinductor/*.py) $(wildcard torchinductor/*/*.py)  \
            $(wildcard benchmarks/*.py) $(wildcard benchmarks/*/*.py)  \
            $(wildcard test/*.py) $(wildcard test/*/*.py)  \
            $(wildcard .circleci/*.py)
>>>>>>> aa066e8a
C_FILES := $(wildcard torchdynamo/*.c torchdynamo/*.cpp)
CLANG_TIDY ?= clang-tidy-10
CLANG_FORMAT ?= clang-format-10
PIP ?= python -m pip

# versions used in CI
# Also update the "Install nightly binaries" section of the README when updating these
PYTORCH_VERSION ?= dev20221005
TRITON_VERSION ?= d3c925db8a81ca74f14680876b9311e7d079c5a1


default: develop

develop:
	python setup.py develop

test: develop
	pytest test -o log_cli=False

torchbench: develop
	python benchmarks/torchbench.py --fast

overhead: develop
	python benchmarks/torchbench.py --overhead

format:
	isort $(PY_FILES)
	black $(PY_FILES)
	! which $(CLANG_FORMAT) >/dev/null 2>&1 || $(CLANG_FORMAT) -i $(C_FILES)

lint:
	black --check --diff $(PY_FILES)
	isort --check --diff $(PY_FILES)
	flake8 $(PY_FILES)
	mypy
	! which $(CLANG_TIDY) >/dev/null 2>&1 || $(CLANG_TIDY) $(C_FILES) -- \
		-I`python -c 'from distutils.sysconfig import get_python_inc as X; print(X())'` \
		`python -c 'from torch.utils.cpp_extension import include_paths; print(" ".join(map("-I{}".format, include_paths())))'`

lint-deps:
	grep -E '(black|flake8|isort|click|torch|mypy)' requirements.txt | xargs $(PIP) install

setup_lint: lint-deps

setup:
	$(PIP) install -r requirements.txt

setup_nightly:
	$(PIP) install ninja
	$(PIP) install --pre torch==1.13.0.$(PYTORCH_VERSION) --extra-index-url https://download.pytorch.org/whl/nightly/cpu
	$(PIP) install -r requirements.txt

setup_nightly_gpu:
	conda install -y -c pytorch magma-cuda116 cudatoolkit=11.6 -c conda-forge
	$(PIP) install --pre torch==1.13.0.$(PYTORCH_VERSION) \
                      torchvision==0.15.0.$(PYTORCH_VERSION) \
                      torchtext==0.14.0.$(PYTORCH_VERSION) \
                      --extra-index-url https://download.pytorch.org/whl/nightly/cu116
	$(PIP) install ninja
	$(PIP) install -U "git+https://github.com/openai/triton@$(TRITON_VERSION)#subdirectory=python"
	$(PIP) install -r requirements.txt

clean:
	python setup.py clean
	rm -rf build torchdynamo.egg-info torchdynamo/*.so __pycache__ .pytest_cache .benchmarks *.csv dist

clone-deps:
	(cd .. \
		&& (test -e pytorch || git clone --recursive https://github.com/pytorch/pytorch pytorch) \
		&& (test -e torchvision || git clone --recursive https://github.com/pytorch/vision torchvision) \
		&& (test -e torchtext || git clone --recursive https://github.com/pytorch/text torchtext) \
		&& (test -e detectron2 || git clone --recursive https://github.com/facebookresearch/detectron2) \
		&& (test -e torchbenchmark || git clone --recursive https://github.com/pytorch/benchmark torchbenchmark) \
		&& (test -e triton || git clone --recursive https://github.com/openai/triton.git) \
	)

pull-deps:
	(cd ../pytorch        && git pull && git submodule update --init --recursive)
	(cd ../torchvision    && git pull && git submodule update --init --recursive)
	(cd ../torchtext      && git pull && git submodule update --init --recursive)
	(cd ../detectron2     && git pull && git submodule update --init --recursive)
	(cd ../torchbenchmark && git pull && git submodule update --init --recursive)
	(cd ../triton         && git checkout master && git pull && git checkout $(TRITON_VERSION) && git submodule update --init --recursive)

build-deps: clone-deps
	# conda env remove --name torchdynamo
	# conda create --name torchdynamo -y python=3.8
	# conda activate torchdynamo
	conda install -y astunparse numpy scipy ninja pyyaml mkl mkl-include setuptools cmake \
        cffi typing_extensions future six requests dataclasses protobuf numba cython scikit-learn
	conda install -y -c pytorch magma-cuda116
	conda install -y -c conda-forge librosa

	make setup && $(PIP) uninstall -y torch
	(cd ../pytorch     && python setup.py clean && python setup.py develop)
	(cd ../torchvision && python setup.py clean && python setup.py develop)
	(cd ../torchtext   && python setup.py clean && python setup.py develop)
	(cd ../detectron2  && python setup.py clean && python setup.py develop)
	(cd ../torchbenchmark && python install.py --continue_on_fail)
	(cd ../triton/python && python setup.py clean && python setup.py develop)
	make setup_lint
	python setup.py develop

baseline-cpu: develop
	 rm -f baseline_*.csv
	 python benchmarks/torchbench.py -n50 --overhead
	 python benchmarks/torchbench.py -n50 --speedup-ts
	 python benchmarks/torchbench.py -n50 --speedup-sr
	 python benchmarks/torchbench.py -n50 --speedup-onnx
	 paste -d, baseline_ts.csv baseline_sr.csv baseline_onnx.csv > baseline_all.csv

baseline-gpu: develop
	 rm -f baseline_*.csv
	 python benchmarks/torchbench.py -dcuda -n100 --overhead
	 python benchmarks/torchbench.py -dcuda -n100 --speedup-ts && mv baseline_ts.csv baseline_nnc.csv
	 python benchmarks/torchbench.py -dcuda -n100 --speedup-ts --nvfuser && mv baseline_ts.csv baseline_nvfuser.csv
	 python benchmarks/torchbench.py -dcuda -n100 --speedup-trt
	 python benchmarks/torchbench.py -dcuda -n100 --speedup-onnx
	 paste -d, baseline_nnc.csv baseline_nvfuser.csv baseline_trt.csv baseline_onnx.csv > baseline_all.csv

gpu-inductor-cudagraphs-fp32: develop
	rm -f inductor.csv baseline_cudagraphs.csv baseline_cg_nvfuser.csv baseline_cg_nnc.csv inductor_gpu_cudagraphs_fp32.csv
	python benchmarks/torchbench.py -dcuda --inductor-settings --float32 -n50 --inductor
	python benchmarks/torchbench.py -dcuda --inductor-settings --float32 -n50 --backend=cudagraphs
	mv speedup_cudagraphs.csv baseline_cudagraphs.csv
	python benchmarks/torchbench.py -dcuda --inductor-settings --float32 -n50 --backend=cudagraphs_ts --nvfuser
	mv speedup_cudagraphs_ts.csv baseline_cg_nvfuser.csv
	python benchmarks/torchbench.py -dcuda --inductor-settings --float32 -n50 --backend=cudagraphs_ts
	mv speedup_cudagraphs_ts.csv baseline_cg_nnc.csv
	paste -d, inductor.csv baseline_cudagraphs.csv baseline_cg_nvfuser.csv baseline_cg_nnc.csv > inductor_gpu_cudagraphs_fp32.csv

gpu-inductor-cudagraphs-fp16: develop
	rm -f inductor.csv baseline_cudagraphs.csv baseline_cg_nvfuser.csv baseline_cg_nnc.csv inductor_gpu_cudagraphs_fp16.csv
	python benchmarks/torchbench.py -dcuda --inductor-settings --float16 -n50 --inductor
	python benchmarks/torchbench.py -dcuda --inductor-settings --float16 -n50 --backend=cudagraphs
	mv speedup_cudagraphs.csv baseline_cudagraphs.csv
	python benchmarks/torchbench.py -dcuda --inductor-settings --float16 -n50 --backend=cudagraphs_ts --nvfuser
	mv speedup_cudagraphs_ts.csv baseline_cg_nvfuser.csv
	python benchmarks/torchbench.py -dcuda --inductor-settings --float16 -n50 --backend=cudagraphs_ts
	mv speedup_cudagraphs_ts.csv baseline_cg_nnc.csv
	paste -d, inductor.csv baseline_cudagraphs.csv baseline_cg_nvfuser.csv baseline_cg_nnc.csv > inductor_gpu_cudagraphs_fp16.csv

gpu-inductor-dynamic: develop
	rm -f inductor.csv baseline_nvfuser.csv baseline_nnc.csv inductor_gpu_dynamic.csv
	python benchmarks/torchbench.py -dcuda --inductor-settings --float32 -n50 --inductor-dynamic
	python benchmarks/torchbench.py -dcuda --inductor-settings --float32 -n50 --backend=ts --nvfuser
	mv speedup_ts.csv baseline_nvfuser.csv
	python benchmarks/torchbench.py -dcuda --inductor-settings --float32 -n50 --backend=ts
	mv speedup_ts.csv baseline_nnc.csv
	paste -d, inductor.csv baseline_nvfuser.csv baseline_nnc.csv > inductor_gpu_dynamic.csv

cpu-inductor: develop
	rm -f inductor.csv speedup_ts.csv cpu_mt_inductor.csv
	python torchbench.py --inductor-settings --fast --inductor
	python torchbench.py --inductor-settings --fast --backend=ts
	paste -d, inductor.csv speedup_ts.csv > cpu_mt_inductor.csv

cpu-inductor-seq: develop
	rm -f inductor.csv speedup_ts.csv cpu_1t_inductor.csv
	taskset 1 python benchmarks/torchbench.py --inductor-settings --fast --inductor --threads=1
	taskset 1 python benchmarks/torchbench.py --inductor-settings --fast --backend=ts --threads=1
	paste -d, inductor.csv speedup_ts.csv > cpu_1t_inductor.csv

gpu-inductor-bw-fp16: develop
	rm -f inductor.csv speedup_aot_nvfuser.csv speedup_aot_cudagraphs.csv
	python benchmarks/torchbench.py --training -dcuda --inductor-settings --float16 -n100 --backend=aot_nvfuser --nvfuser
	python benchmarks/torchbench.py --training -dcuda --inductor-settings --float16 -n100 --backend=aot_cudagraphs
	python benchmarks/torchbench.py --training -dcuda --inductor-settings --float16 -n100 --inductor
	paste -d, inductor.csv speedup_aot_nvfuser.csv speedup_aot_cudagraphs.csv > inductor_bw_fp16.csv

gpu-inductor-bw-fp32: develop
	rm -f inductor.csv speedup_aot_nvfuser.csv speedup_aot_cudagraphs.csv
	python benchmarks/torchbench.py --training -dcuda --inductor-settings --float32 -n100 --backend=aot_nvfuser --nvfuser
	python benchmarks/torchbench.py --training -dcuda --inductor-settings --float32 -n100 --backend=aot_cudagraphs
	python benchmarks/torchbench.py --training -dcuda --inductor-settings --float32 -n100 --inductor
	paste -d, inductor.csv speedup_aot_nvfuser.csv speedup_aot_cudagraphs.csv > inductor_bw_fp32.csv

<|MERGE_RESOLUTION|>--- conflicted
+++ resolved
@@ -1,16 +1,10 @@
 .PHONY: default develop test torchbench format lint setup clean
 
 PY_FILES := $(wildcard *.py) $(wildcard torchdynamo/*.py) $(wildcard torchdynamo/*/*.py) \
-<<<<<<< HEAD
-            $(wildcard test/*.py) $(wildcard torchinductor/*.py) $(wildcard torchinductor/*/*.py) \
-            $(wildcard benchmarks/*.py) $(wildcard benchmarks/*/*.py) $(wildcard .circleci/*.py) \
-			$(wildcard tools/*.py)
-=======
             $(wildcard torchinductor/*.py) $(wildcard torchinductor/*/*.py)  \
             $(wildcard benchmarks/*.py) $(wildcard benchmarks/*/*.py)  \
             $(wildcard test/*.py) $(wildcard test/*/*.py)  \
-            $(wildcard .circleci/*.py)
->>>>>>> aa066e8a
+            $(wildcard .circleci/*.py) $(wildcard tools/*.py)
 C_FILES := $(wildcard torchdynamo/*.c torchdynamo/*.cpp)
 CLANG_TIDY ?= clang-tidy-10
 CLANG_FORMAT ?= clang-format-10
